--- conflicted
+++ resolved
@@ -20,276 +20,5 @@
 Interface for all lava-tool commands
 """
 
-<<<<<<< HEAD
 from lava.tool.errors import CommandError as LavaCommandError
-from lava.tool.command import Command, SubCommand
-=======
-import argparse
-import inspect
-import logging
-import pkg_resources
-import sys
-
-
-class LavaCommandError(Exception):
-    """
-    Raise this from a Command's invoke() method to display an error nicely.
-
-    lava-tool will exit with a status of 1 if this is raised.
-    """
-
-
-class Command(object):
-    """
-    Base class for all command line tool sub-commands.
-    """
-
-    def __init__(self, parser, args):
-        """
-        Prepare instance for executing commands.
-
-        This method is called immediately after all arguments are parsed and
-        results are available. This gives subclasses a chance to configure
-        themselves. The provided parser is an instance of
-        argparse.ArgumentParser but it may not be the top-level parser (it will
-        be a parser specific for this command)
-
-        The default implementation stores both arguments as instance attributes.
-        """
-        self.parser = parser
-        self.args = args
-
-    def invoke(self):
-        """
-        Invoke command action.
-        """
-        raise NotImplementedError()
-
-    def reparse_arguments(self, parser, raw_args):
-        """
-        Re-parse raw arguments into normal arguments
-
-        Parser is the same as in register_arguments (a sub-parser) The true,
-        topmost parser is in self.parser.
-
-        This method is only needed for specific commands that need to peek at
-        the arguments before being able to truly redefine the parser and
-        re-parse the raw arguments again.
-        """
-        raise NotImplementedError()
-
-    @classmethod
-    def get_name(cls):
-        """
-        Return the name of this command.
-
-        The default implementation strips any leading underscores and replaces
-        all other underscores with dashes.
-        """
-        return cls.__name__.lstrip("_").replace("_", "-")
-
-    @classmethod
-    def get_help(cls):
-        """
-        Return the help message of this command
-        """
-        doc = inspect.getdoc(cls)
-        if doc is not None and "-" in doc:
-            doc = doc[:doc.index("-")].rstrip()
-        return doc
-
-    @classmethod
-    def get_epilog(cls):
-        """
-        Return the epilog of the help message
-        """
-        doc = inspect.getdoc(cls)
-        if doc is not None and "-" in doc:
-            doc = doc[doc.index("-") + 1:].lstrip()
-        else:
-            doc = None
-        return doc
-
-    @classmethod
-    def register_arguments(cls, parser):
-        """
-        Register arguments if required.
-
-        Subclasses can override this to add any arguments that will be
-        exposed to the command line interface.
-        """
-        pass
-
-
-class CommandGroup(Command):
-    """
-    Base class for all command sub-command hubs.
-
-    This class is needed when one wants to get a custom level of command
-    options that can be freely extended, just like the top-level lava-tool
-    command.
-
-    For example, a SubCommand 'actions' will load additional commands from a
-    the 'lava.actions' namespace. For the end user it will be available as::
-
-        $ lava-tool foo actions xxx
-
-    Where xxx is one of the Commands that is declared to live in the namespace
-    provided by 'foo actions'.
-    """
-
-    namespace = None
-
-    @classmethod
-    def get_namespace(cls):
-        """
-        Return the pkg-resources entry point namespace name from which
-        sub-commands will be loaded.
-        """
-        return cls.namespace
-
-    @classmethod
-    def register_subcommands(cls, parser):
-        """
-        Register sub commands.
-
-        This method is called around the same time as register_arguments()
-        would be called for the plain command classes. It loads commands from
-        the entry point namespace returned by get_namespace() and registeres
-        them with a BaseDispatcher class. The parsers used by that dispatcher
-        are linked to the calling dispatcher parser so the new commands enrich
-        the top-level parser tree.
-
-        In addition, the provided parser stores a dispatcher instance in its
-        defaults. This is useful when one wants to access it later. To a final
-        command instance it shall be available as self.args.dispatcher.
-        """
-        namespace = cls.get_namespace()
-        if namespace is None:
-            raise TypeError(
-                "CommandGroup %r does not specify a namespace" % cls)
-        dispatcher = BaseDispatcher(parser, name=cls.get_name())
-        dispatcher.import_commands(namespace)
-        parser.set_defaults(dispatcher=dispatcher)
-
-
-SubCommand = CommandGroup
-
-
-class BaseDispatcher(object):
-    """
-    Class implementing command line interface for lava
-    """
-
-    description = None
-    epilog = None
-
-    def __init__(self, parser=None, name=None):
-        self.parser = parser or self.construct_parser()
-        self.subparsers = self.parser.add_subparsers(
-            title="sub-command to invoke")
-        self.name = name
-
-    def __repr__(self):
-        return "%r(name=%r)" % (self.__class__.__name__, self.name)
-
-    @classmethod
-    def construct_parser(cls):
-        """
-        Construct a parser for this dispatcher.
-
-        This is only used if the parser is not provided by the parent
-        dispatcher instance.
-        """
-        parser_args = dict(add_help=True)
-        # Set description based on class description
-        if cls.description is not None:
-            parser_args['description'] = cls.description
-        # Set the epilog based on class epilog
-        if cls.epilog is not None:
-            parser_args['epilog'] = cls.epilog
-        # Return the fresh parser
-        return argparse.ArgumentParser(**parser_args)
-
-    def import_commands(self, entrypoint_name):
-        """
-        Import commands from given entry point namespace
-        """
-        logging.debug("Loading commands in entry point %r", entrypoint_name)
-        for entrypoint in pkg_resources.iter_entry_points(entrypoint_name):
-            try:
-                command_cls = entrypoint.load()
-            except:
-                logging.exception("Unable to import plugin: %r", entrypoint)
-            else:
-                self.add_command_cls(command_cls)
-
-    def add_command_cls(self, command_cls):
-        """
-        Add a new command class to this dispatcher.
-
-        The command must be a subclass of Command or CommandGroup.
-        """
-        logging.debug("Loading command class %r", command_cls)
-        # Create a sub-parser where the command/sub-command can register things.
-        sub_parser = self.subparsers.add_parser(
-            command_cls.get_name(),
-            help=command_cls.get_help(),
-            epilog=command_cls.get_epilog())
-        sub_parser.set_defaults(parser=sub_parser)
-        if issubclass(command_cls, CommandGroup):
-            # Handle CommandGroup somewhat different. Instead of calling
-            # register_arguments we call register_subcommands
-            command_cls.register_subcommands(sub_parser)
-            # Let's also call register arguments in case we need both
-            command_cls.register_arguments(sub_parser)
-        else:
-            # Handle plain commands by recording their commands in the
-            # dedicated sub-parser we've crated for them.
-            command_cls.register_arguments(sub_parser)
-            # In addition, since we don't want to require all sub-classes of
-            # Command to super-call register_arguments (everyone would forget
-            # this anyway) we manually register the command class for that
-            # sub-parser so that dispatch() can look it up later.
-            sub_parser.set_defaults(
-                command_cls=command_cls,
-                parser=sub_parser)
-
-    def _adjust_logging_level(self, args):
-        """
-        Adjust logging level after seeing the initial arguments
-        """
-
-    def dispatch(self, raw_args=None):
-        """
-        Dispatch a command with the specified arguments.
-
-        If arguments are left out they are looked up in sys.argv automatically
-        """
-        # First parse whatever input arguments we've got 
-        args = self.parser.parse_args(raw_args)
-        # Adjust logging level after seeing arguments
-        self._adjust_logging_level(args)
-        # Then look up the command class and construct it with the parser it
-        # belongs to and the parsed arguments.
-        command = args.command_cls(args.parser, args)
-        try:
-            # Give the command a chance to re-parse command line arguments
-            command.reparse_arguments(args.parser, raw_args)
-        except NotImplementedError:
-            pass
-        try:
-            return command.invoke()
-        except LavaCommandError as exc:
-            logging.error("%s", exc)
-            return 1
-        except KeyboardInterrupt:
-            # XXX: Should we silently consume keyboard interrupts?
-            pass
-        except:
-            logging.exception("An unhanded exception has propagated up the stack")
->>>>>>> f4bc492b
+from lava.tool.command import Command, CommandGroup as SubCommand