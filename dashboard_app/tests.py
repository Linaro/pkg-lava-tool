# Copyright (C) 2010 Linaro Limited
#
# Author: Zygmunt Krynicki <zygmunt.krynicki@linaro.org>
#
# This file is part of Launch Control.
#
# Launch Control is free software: you can redistribute it and/or modify
# it under the terms of the GNU Affero General Public License version 3
# as published by the Free Software Foundation
#
# Launch Control is distributed in the hope that it will be useful,
# but WITHOUT ANY WARRANTY; without even the implied warranty of
# MERCHANTABILITY or FITNESS FOR A PARTICULAR PURPOSE.  See the
# GNU General Public License for more details.
#
# You should have received a copy of the GNU Affero General Public License
# along with Launch Control.  If not, see <http://www.gnu.org/licenses/>.

"""
Unit tests of the Dashboard application
"""
import contextlib
import datetime
import decimal
import hashlib
import os
import uuid
import xmlrpclib

from django.conf import settings
from django.contrib.auth import login
from django.contrib.auth.models import User, Group
from django.contrib.contenttypes import generic
from django.core.files.base import ContentFile
from django.core.urlresolvers import reverse, resolve
from django.db import models, IntegrityError
from django.http import HttpRequest
from django.test import TestCase, TransactionTestCase
from django.test.client import Client
from django.utils.importlib import import_module

from dashboard_app.test_utils import CSRFTestCase

from dashboard_app import fixtures
from dashboard_app.models import (
        Attachment,
        Bundle,
        BundleDeserializationError,
        BundleStream,
        HardwareDevice,
        NamedAttribute,
        SoftwarePackage,
        Test,
        TestCase as TestCaseModel,
        TestResult,
        TestRun,
        )
from dashboard_app.helpers import (
        BundleDeserializer,
        DocumentError,
        )
from dashboard_app.dispatcher import (
        DjangoXMLRPCDispatcher,
        FaultCodes,
        xml_rpc_signature,
        )
from dashboard_app.xmlrpc import errors
from launch_control.thirdparty.mocker import Mocker, expect
from launch_control.utils.call_helper import ObjectFactoryMixIn
from launch_control import models as client_models


class SoftwarePackageTestCase(TestCase, ObjectFactoryMixIn):

    class Dummy:
        class SoftwarePackage:
            name = 'libfoo'
            version = '1.2.0'

    def test_creation_1(self):
        dummy, sw_package = self.make_and_get_dummy(SoftwarePackage)
        sw_package.save()
        self.assertEqual(sw_package.name, dummy.name)
        self.assertEqual(sw_package.version, dummy.version)

    def test_uniqueness(self):
        pkg1 = self.make(SoftwarePackage)
        pkg1.save()
        pkg2 = self.make(SoftwarePackage)
        self.assertRaises(IntegrityError, pkg2.save)


class HardwarePackageTestCase(TestCase, ObjectFactoryMixIn):

    class Dummy:
        class HardwareDevice:
            device_type = 'device.cpu'
            description = 'some cpu'

    def test_creation(self):
        dummy, hw_device = self.make_and_get_dummy(HardwareDevice)
        hw_device.save()
        self.assertEqual(hw_device.device_type, dummy.device_type)
        self.assertEqual(hw_device.description, dummy.description)

    def test_attributes(self):
        hw_device = self.make(HardwareDevice)
        hw_device.save()
        hw_device.attributes.create(name="connection-bus", value="usb")
        self.assertEqual(hw_device.attributes.count(), 1)
        attr = hw_device.attributes.get()
        self.assertEqual(attr.name, "connection-bus")
        self.assertEqual(attr.value, "usb")

    def test_attributes_uniqueness(self):
        hw_device = self.make(HardwareDevice)
        hw_device.save()
        hw_device.attributes.create(name="name", value="value")
        self.assertRaises(IntegrityError, hw_device.attributes.create,
                name="name", value="value")


class BundleTest(TestCase):

    _NAME = "name"
    _SLUG = "slug"
    _GROUPNAME = "group"
    _USERNAME = "user"

    scenarios = [
        ('anonymous-no-slug', {
            'pathname': '/anonymous/',
            }),
        ('anonymous-with-slug', {
            'name': _NAME,
            'slug': _SLUG,
            'pathname': '/anonymous/slug/',
            }),
        ('personal-no-slug', {
            'username': _USERNAME,
            'pathname': '/personal/user/',
            }),
        ('personal-with-slug', {
            'username': _USERNAME,
            'name': _NAME,
            'slug': _SLUG,
            'pathname': '/personal/user/slug/',
            }),
        ('team-no-slug', {
            'groupname': _GROUPNAME,
            'pathname': '/team/group/',
            }),
        ('team-with-slug', {
            'groupname': _GROUPNAME,
            'name': _NAME,
            'slug': _SLUG,
            'pathname': '/team/group/slug/',
            }),
        ]

    groupname = None
    username = None
    group = None
    user = None
    name = ''
    slug = ''

    def setUp(self):
        super(BundleTest, self).setUp()
        if self.username is not None:
            self.user = User.objects.create(username='user')
        if self.groupname is not None:
            self.group = Group.objects.create(name='group')

    def test_creation(self):
        bundle_stream = BundleStream.objects.create(user=self.user,
                group=self.group, name=self.name, slug=self.slug)
        bundle_stream.save()
        self.assertEqual(bundle_stream.user, self.user)
        self.assertEqual(bundle_stream.group, self.group)
        self.assertEqual(bundle_stream.name, self.name)
        self.assertEqual(bundle_stream.slug, self.slug)

    def test_team_named_stream(self):
        bundle_stream = BundleStream.objects.create(user=self.user,
                group=self.group, name=self.name, slug=self.slug)
        bundle_stream.save()
        self.assertEqual(bundle_stream.pathname, self.pathname)

    def test_pathname_uniqueness(self):
        bundle_stream = BundleStream.objects.create(user=self.user,
                group=self.group, name=self.name, slug=self.slug)
        bundle_stream.save()
        self.assertRaises(IntegrityError,
                BundleStream.objects.create,
                user=self.user, group=self.group, slug=self.slug,
                name=self.name)

    def test_pathname_update(self):
        bundle_stream = BundleStream.objects.create(user=self.user,
                group=self.group, name=self.name, slug=self.slug)
        bundle_stream.save()
        old_pathname = bundle_stream.pathname
        bundle_stream.slug += "-changed"
        bundle_stream.save()
        self.assertNotEqual(bundle_stream.pathname, old_pathname)
        self.assertEqual(bundle_stream.pathname,
                bundle_stream._calc_pathname())


class BundleDeserializationTestCase(TestCase):

    scenarios = [
        ('dummy_import_failure', {
            'pathname': '/anonymous/',
            'content': 'bogus',
            'content_filename': 'test1.json',
        }),
    ]

    def setUp(self):
        super(BundleDeserializationTestCase, self).setUp()
        self.bundle = fixtures.create_bundle(
            self.pathname, self.content, self.content_filename)
        self.mocker = Mocker()

    def tearDown(self):
        super(BundleDeserializationTestCase, self).tearDown()
        self.bundle.delete()
        self.mocker.restore()
        self.mocker.verify()

    def test_deserialize_failure_leaves_trace(self):
        mock = self.mocker.patch(self.bundle)
        expect(mock._do_deserialize()).throw(Exception("boom"))
        self.mocker.replay()
        self.bundle.deserialize()
        self.assertFalse(self.bundle.is_deserialized)
        self.assertEqual(self.bundle.deserialization_error.get().error_message, "boom")

    def test_deserialize_ignores_deserialized_bundles(self):
        # just reply as we're not using mocker in this test case 
        self.mocker.replay()
        self.bundle.is_deserialized = True
        self.bundle.deserialize()
        self.assertTrue(self.bundle.is_deserialized)

    def test_deserialize_sets_is_serialized_on_success(self):
        mock = self.mocker.patch(self.bundle)
        expect(mock._do_deserialize())
        self.mocker.replay()
        self.bundle.deserialize()
        self.assertTrue(self.bundle.is_deserialized)

    def test_deserialize_clears_old_error_on_success(self):
        BundleDeserializationError.objects.create(
            bundle = self.bundle,
            error_message="not important").save()
        mock = self.mocker.patch(self.bundle)
        expect(mock._do_deserialize())
        self.mocker.replay()
        self.bundle.deserialize()
        # note we cannot check for self.bundle.deserialization_error
        # directly due to the way django handles operations that affect
        # existing instances (it does not touch them like storm would
        # IIRC).
        self.assertRaises(
            BundleDeserializationError.DoesNotExist,
            BundleDeserializationError.objects.get, bundle=self.bundle)


class BundleDeserializerText2MemoryTestCase(TestCase):

    # Required pieces of TestRun sub-document:
    # Since each nontrivial tests needs a bundle with TestRun I placed
    # this code here, the values are not relevant, they are valid and
    # will parse but are not checked.
    _TEST_RUN_BOILERPLATE = """
                    "test_id":  "some_test_id",
                    "test_results": [],
                    "analyzer_assigned_uuid": "1ab86b36-c23d-11df-a81b-002163936223",
                    "analyzer_assigned_date": "2010-12-31T23:59:59Z",
    """

    scenarios = [
        ('empty_bundle', {
            'json_text': '{}',
            'selectors': {
                'bundle': lambda bundle: bundle
            },
            'validators': [
                lambda self, selectors: self.assertTrue(
                    isinstance(selectors.bundle, client_models.DashboardBundle)),
                lambda self, selectors: self.assertEqual(
                    selectors.bundle.format, client_models.DashboardBundle.FORMAT),
                lambda self, selectors: self.assertEqual(
                    selectors.bundle.test_runs, []),
            ]
        }),
        ('bundle_parsing', {
            'json_text': """
            {
                "format": "Dashboard Bundle Format 1.0", 
                "test_runs": []
            }
            """,
            'selectors': {
                'bundle': lambda bundle: bundle
            },
            'validators': [
                lambda self, selectors: self.assertEqual(
                    selectors.bundle.format, "Dashboard Bundle Format 1.0"),
                lambda self, selectors: self.assertEqual(
                    selectors.bundle.test_runs, [])
            ]
        }),
        ('test_run_parsing', {
            'json_text': """
            {
            "test_runs": [{
                    "test_id":  "some_test_id",
                    "test_results": [],
                    "analyzer_assigned_uuid": "1ab86b36-c23d-11df-a81b-002163936223",
                    "analyzer_assigned_date": "2010-12-31T23:59:59Z"
                }]
            }
            """,
            'selectors': {
                'test_run': lambda bundle: bundle.test_runs[0]
            },
            'validators': [
                lambda self, selectors: self.assertTrue(
                    isinstance(selectors.test_run, client_models.TestRun)),
                lambda self, selectors: self.assertEqual(
                    selectors.test_run.test_id, "some_test_id"),
                lambda self, selectors: self.assertEqual(
                    selectors.test_run.test_results, []),
                lambda self, selectors: self.assertEqual(
                    selectors.test_run.analyzer_assigned_uuid,
                    uuid.UUID('1ab86b36-c23d-11df-a81b-002163936223')),
                lambda self, selectors: self.assertEqual(
                    # The format is described in datetime_proxy 
                    selectors.test_run.analyzer_assigned_date,
                    datetime.datetime(2010, 12, 31, 23, 59, 59, 0, None)),
                                    # YYYY  MM  DD  hh  mm  ss  ^  ^
                                    #                           microseconds
                                    #                              tzinfo
                lambda self, selectors: self.assertEqual(
                    selectors.test_run.time_check_performed, False),
                lambda self, selectors: self.assertEqual(
                    selectors.test_run.attributes, {}),
                lambda self, selectors: self.assertEqual(
                    selectors.test_run.attachments, {}),
                lambda self, selectors: self.assertEqual(
                    selectors.test_run.sw_context, None),
                lambda self, selectors: self.assertEqual(
                    selectors.test_run.hw_context, None),
                ]
        }),
        ('test_run_attachments', {
            'json_text': """
            {
                "test_runs": [{
                """ + _TEST_RUN_BOILERPLATE + """
                    "attachments": {
                        "file.txt": [
                            "line 1\\n",
                            "line 2\\n",
                            "line 3"
                        ]
                    }
                }]
            }
            """,
            'selectors': {
                'attachments': lambda bundle: bundle.test_runs[0].attachments
            },
            'validators': [
                lambda self, selectors: self.assertEqual(
                    selectors.attachments, {"file.txt": [
                        "line 1\n", "line 2\n", "line 3"]})
                ]
        }),
        ('test_run_attributes', {
            'json_text': """
            {
                "test_runs": [{
                """ + _TEST_RUN_BOILERPLATE + """
                    "attributes": {
                        "attr1": "value1",
                        "attr2": "value2"
                    }
                }]
            }
            """,
            'selectors': {
                'attributes': lambda bundle: bundle.test_runs[0].attributes
            },
            'validators': [
                lambda self, selectors: self.assertEqual(
                    selectors.attributes,
                    {"attr1": "value1", "attr2": "value2"})
                ]
        }),
        ('time_check_performed_is_parsed_as_bool', {
            'json_text': """
            {
                "test_runs": [{
            """ + _TEST_RUN_BOILERPLATE + """
                    "time_check_performed": true
                }, {
            """ + _TEST_RUN_BOILERPLATE + """
                    "time_check_performed": false
                }]
            }
            """,
            'selectors': {
                'test_run_0': lambda bundle: bundle.test_runs[0],
                'test_run_1': lambda bundle: bundle.test_runs[1]
            },
            'validators': [
                lambda self, selectors: self.assertEqual(
                    selectors.test_run_0.time_check_performed, True),
                lambda self, selectors: self.assertEqual(
                    selectors.test_run_1.time_check_performed, False)
            ]
        }),
        ('software_context_parsing', {
            'json_text': """
            {
                "test_runs": [{
            """ + _TEST_RUN_BOILERPLATE + """
                    "sw_context": {
                    }
                }]
            }
            """,
            'selectors': {
                'sw_context': lambda bundle: bundle.test_runs[0].sw_context,
            },
            'validators': [
                lambda self, selectors: self.assertTrue(
                    isinstance(selectors.sw_context,
                               client_models.SoftwareContext)),
                lambda self, selectors: self.assertEqual(
                    selectors.sw_context.packages, []),
                lambda self, selectors: self.assertEqual(
                    selectors.sw_context.sw_image, None),
            ]
        }),
        ('software_image_parsing', {
            'json_text': """
            {
                "test_runs": [{
            """ + _TEST_RUN_BOILERPLATE + """
                    "sw_context": {
                        "sw_image": {
                            "desc": "foobar"
                        }
                    }
                }]
            }
            """,
            'selectors': {
                'sw_image': lambda bundle: bundle.test_runs[0].sw_context.sw_image,
            },
            'validators': [
                lambda self, selectors: self.assertEqual(
                    selectors.sw_image.desc, "foobar"),
            ]
        }),
        ('software_package_parsing', {
            'json_text': """
            {
                "test_runs": [{
            """ + _TEST_RUN_BOILERPLATE + """
                    "sw_context": {
                        "packages": [{
                                "name": "foo",
                                "version": "1.0"
                            }
                        ]
                    }
                }]
            }
            """,
            'selectors': {
                'sw_package': lambda bundle: bundle.test_runs[0].sw_context.packages[0],
            },
            'validators': [
                lambda self, selectors: self.assertTrue(
                    isinstance(selectors.sw_package,
                               client_models.SoftwarePackage)),
                lambda self, selectors: self.assertEqual(
                    selectors.sw_package.name, "foo"),
                lambda self, selectors: self.assertEqual(
                    selectors.sw_package.version, "1.0"),
            ]
        }),
        ('hardware_context_defaults', {
            'json_text': """
            {
                "test_runs": [{
            """ + _TEST_RUN_BOILERPLATE + """
                    "hw_context": {
                    }
                }]
            }
            """,
            'selectors': {
                'hw_context': lambda bundle: bundle.test_runs[0].hw_context,
            },
            'validators': [
                lambda self, selectors: self.assertTrue(
                    isinstance(selectors.hw_context,
                               client_models.HardwareContext)),
                lambda self, selectors: self.assertEqual(
                    selectors.hw_context.devices, []),
            ]
        }),
        ('hardware_device_parsing', {
            'json_text': """
            {
                "test_runs": [{
            """ + _TEST_RUN_BOILERPLATE + """
                    "hw_context": {
                        "devices": [{
                            "device_type": "foo",
                            "description": "bar"
                        }
                    ]}
                }]
            }
            """,
            'selectors': {
                'hw_device': lambda bundle: bundle.test_runs[0].hw_context.devices[0],
            },
            'validators': [
                lambda self, selectors: self.assertTrue(
                    isinstance(selectors.hw_device,
                               client_models.HardwareDevice)),
                lambda self, selectors: self.assertEqual(
                    selectors.hw_device.device_type, "foo"),
                lambda self, selectors: self.assertEqual(
                    selectors.hw_device.description, "bar"),
                lambda self, selectors: self.assertEqual(
                    selectors.hw_device.attributes, {}),
            ]
        }),
        ('hardware_device_attributes_parsing', {
            'json_text': """
            {
                "test_runs": [{
            """ + _TEST_RUN_BOILERPLATE + """
                    "hw_context": {
                        "devices": [{
                            "device_type": "foo",
                            "description": "bar",
                            "attributes": {
                                "attr1": "value1",
                                "attr2": "value2"
                            }
                        }
                    ]}
                }]
            }
            """,
            'selectors': {
                'hw_device': lambda bundle: bundle.test_runs[0].hw_context.devices[0],
            },
            'validators': [
                lambda self, selectors: self.assertTrue(
                    isinstance(selectors.hw_device,
                               client_models.HardwareDevice)),
                lambda self, selectors: self.assertEqual(
                    selectors.hw_device.device_type, "foo"),
                lambda self, selectors: self.assertEqual(
                    selectors.hw_device.description, "bar"),
                lambda self, selectors: self.assertEqual(
                    selectors.hw_device.attributes,
                    {"attr1": "value1", "attr2": "value2"}),
            ]
        }),
        ('test_result_defaults', {
            'json_text': """
            {
                "test_runs": [{
            """ + _TEST_RUN_BOILERPLATE + """
                    "test_results": [{
                        "result": "pass"
                    }]
                }]
            }
            """,
            'selectors': {
                'test_result': lambda bundle: bundle.test_runs[0].test_results[0]
            },
            'validators': [
                lambda self, selectors: self.assertTrue(
                    isinstance(selectors.test_result,
                               client_models.TestResult)),
                lambda self, selectors: self.assertEqual(
                    selectors.test_result.result, "pass"),
                lambda self, selectors: self.assertEqual(
                    selectors.test_result.test_case_id, None),
                lambda self, selectors: self.assertEqual(
                    selectors.test_result.measurement, None),
                lambda self, selectors: self.assertEqual(
                    selectors.test_result.units, None),
                lambda self, selectors: self.assertEqual(
                    selectors.test_result.timestamp, None),
                lambda self, selectors: self.assertEqual(
                    selectors.test_result.duration, None),
                lambda self, selectors: self.assertEqual(
                    selectors.test_result.message, None),
                lambda self, selectors: self.assertEqual(
                    selectors.test_result.log_filename, None),
                lambda self, selectors: self.assertEqual(
                    selectors.test_result.log_lineno, None),
                lambda self, selectors: self.assertEqual(
                    selectors.test_result.attributes, {}),
            ]
        }),
        ('test_result_parsing', {
            'json_text': """
            {
                "test_runs": [{
            """ + _TEST_RUN_BOILERPLATE + """
                    "test_results": [{
                        "test_case_id": "some_test_case_id",
                        "result": "unknown",
                        "measurement": 1000.3,
                        "units": "bogomips",
                        "timestamp": "2010-09-17T16:34:21Z",
                        "duration": "1d 1s 1us",
                        "message": "text message",
                        "log_filename": "file.txt",
                        "log_lineno": 15,
                        "attributes": {
                            "attr1": "value1",
                            "attr2": "value2"
                        }
                    }]
                }]
            }
            """,
            'selectors': {
                'test_result': lambda bundle: bundle.test_runs[0].test_results[0]
            },
            'validators': [
                lambda self, selectors: self.assertEqual(
                    selectors.test_result.result, "unknown"),
                lambda self, selectors: self.assertEqual(
                    selectors.test_result.test_case_id, "some_test_case_id"),
                lambda self, selectors: self.assertEqual(
                    selectors.test_result.measurement, decimal.Decimal("1000.3")),
                lambda self, selectors: self.assertEqual(
                    selectors.test_result.units, "bogomips"),
                lambda self, selectors: self.assertEqual(
                    selectors.test_result.timestamp,
                    datetime.datetime(2010, 9, 17, 16, 34, 21, 0, None)),
                lambda self, selectors: self.assertEqual(
                    selectors.test_result.duration,
                    datetime.timedelta(days=1, seconds=1, microseconds=1)),
                lambda self, selectors: self.assertEqual(
                    selectors.test_result.message, "text message"),
                lambda self, selectors: self.assertEqual(
                    selectors.test_result.log_filename, "file.txt"),
                lambda self, selectors: self.assertEqual(
                    selectors.test_result.log_lineno, 15),
                lambda self, selectors: self.assertEqual(
                    selectors.test_result.attributes, {
                        "attr1": "value1",
                        "attr2": "value2"
                    }),
            ]
        }),
    ]

    def setUp(self):
        self.deserializer = BundleDeserializer()

    def test_json_to_memory_model(self):
        obj = self.deserializer.json_to_memory_model(self.json_text)
        class Selectors:
            pass
        selectors = Selectors()
        for selector, callback in self.selectors.iteritems():
            setattr(selectors, selector, callback(obj))
        for validator in self.validators:
            validator(self, selectors)


class BundleDeserializerText2DatabaseTestCase(TransactionTestCase):

    json_text = """
    {
        "format": "Dashboard Bundle Format 1.0",
        "test_runs": [
            {
                "test_id": "some_test_id",
                "analyzer_assigned_uuid": "1ab86b36-c23d-11df-a81b-002163936223",
                "analyzer_assigned_date": "2010-12-31T23:59:59Z",
                "time_check_performed": true,
                "test_results": [{
                    "test_case_id": "some_test_case_id",
                    "result": "unknown",
                    "measurement": 1000.3,
                    "units": "bogomips",
                    "timestamp": "2010-09-17T16:34:21Z",
                    "duration": "1d 1s 1us",
                    "message": "text message",
                    "log_filename": "file.txt",
                    "log_lineno": 15,
                    "attributes": {
                        "attr1": "value1",
                        "attr2": "value2"
                    }
                }],
                "sw_context": {
                    "packages": [
                        {"name": "pkg1", "version": "1.0"},
                        {"name": "pkg2", "version": "0.5"}
                    ],
                    "sw_image": {
                        "desc": "Ubuntu 10.10"
                    }
                },
                "hw_context": {
                    "devices": [{
                        "device_type": "device.cpu",
                        "description": "ARM SoC",
                        "attributes": {
                            "MHz": "600",
                            "Revision": "3",
                            "Implementer": "0x41"
                        }}, {
                        "device_type": "device.board",
                        "description": "Beagle Board C4",
                        "attributes": {
                            "Revision": "C4"
                        }
                    }]
                },
                "attributes": {
                    "testrun attr1": "value1",
                    "testrun attr2": "value2"
                },
                "attachments": {
                    "file.txt": [
                        "line 1\\n",
                        "line 2\\n"
                    ]
                }
            }
        ]
    }
    """

    def _attrs2set(self, attrs):
        """
        Convert a collection of Attribute model instances into a python
        frozenset of tuples (name, value).
        """
        return frozenset([(attr.name, attr.value) for attr in attrs.all()])

    def _pkgs2set(self, pkgs):
        """
        Convert a collection of SoftwarePackage model instances into a python
        frozenset of tuples (name, version).
        """
        return frozenset([(package.name, package.version) for package in pkgs])

    def _devs2set(self, devs):
        """
        Convert a collection of HardareDevice model instances into a python
        frozenset of tuples (device_type, description, attributes).
        """
        return frozenset([(
            device.device_type,
            device.description,
            self._attrs2set(device.attributes)
        ) for device in devs])

    def setUp(self):
        self.s_bundle = fixtures.create_bundle(
            '/anonymous/', self.json_text, 'bundle.json')
        # Decompose the data here
        self.s_bundle.deserialize()
        # Here we trick a little, since there is just one of each of
        # those models we can select them like this, the tests below
        # validate that we did not pick up some random object by
        # matching all the properties.
        self.s_test = Test.objects.all()[0]
        self.s_test_case = TestCaseModel.objects.all()[0]
        self.s_test_run = TestRun.objects.all()[0]
        self.s_test_result = TestResult.objects.all()[0]
        self.s_attachment = Attachment.objects.all()[0]

    def test_Test__test_id(self):
        self.assertEqual(self.s_test.test_id, "some_test_id")

    def test_Test__name_is_empty(self):
        # Bundles have no way to convey this meta-data
        # Unless the test was named manually by operator
        # and existed prior to import it will not have a name
        self.assertEqual(self.s_test.name, "")

    def test_TestCase__test_is_same_as__Test(self):
        self.assertEqual(self.s_test_case.test, self.s_test)

    def test_TestCase__test_case_id(self):
        self.assertEqual(self.s_test_case.test_case_id, "some_test_case_id")

    def test_TestCase__name_is_empty(self):
        # Same as test_Test__name_is_empty above
        self.assertEqual(self.s_test_case.name, "")

    def test_TestCase__units(self):
        self.assertEqual(self.s_test_case.units, "bogomips")

    def test_TestRun__bundle(self):
        self.assertEqual(self.s_test_run.bundle, self.s_bundle)

    def test_TestRun__test(self):
        self.assertEqual(self.s_test_run.test, self.s_test)

    def test_TestRun__analyzer_assigned_uuid(self):
        self.assertEqual(
            self.s_test_run.analyzer_assigned_uuid,
            "1ab86b36-c23d-11df-a81b-002163936223")

    def test_TestRun__analyzer_assigned_date(self):
        self.assertEqual(
            self.s_test_run.analyzer_assigned_date,
            datetime.datetime(2010, 12, 31, 23, 59, 59, 0, None))

    def test_TestRun__time_check_performed(self):
        self.assertEqual(self.s_test_run.time_check_performed, True)

    def test_TestRun__sw_image_desc(self):
        self.assertEqual(self.s_test_run.sw_image_desc, "Ubuntu 10.10")

    def test_TestRun__packages(self):
        self.assertEqual(
            self._pkgs2set(self.s_test_run.packages.all()),
            frozenset([
                ("pkg1", "1.0"),
                ("pkg2", "0.5")]))

    def test_TestRun__devices(self):
        self.assertEqual(
            self._devs2set(self.s_test_run.devices.all()),
            frozenset([
                ("device.cpu", "ARM SoC", frozenset([
                    ("MHz", "600"),
                    ("Revision", "3"),
                    ("Implementer", "0x41")])
                ),
                ("device.board", "Beagle Board C4", frozenset([
                    ("Revision", "C4")])
                )]))

    def test_TestRun__attributes(self):
        self.assertEqual(
            self._attrs2set(self.s_test_run.attributes.all()),
            frozenset([
                ("testrun attr1", "value1"),
                ("testrun attr2", "value2")]))

    def test_TestRun__attachments(self):
        self.assertEqual(
            self.s_test_run.attachments.all()[0],
            self.s_attachment)

    def test_TestRun__attachment__content_filename(self):
        self.assertEqual(
            self.s_attachment.content_filename,
            "file.txt")

    def test_TestRun__attachment__content(self):
        self.assertEqual(
            self.s_attachment.content.read(),
            "line 1\nline 2\n")

    def test_TestResult__test_run(self):
        self.assertEqual(self.s_test_result.test_run, self.s_test_run)

    def test_TestResult__test_case(self):
        self.assertEqual(self.s_test_result.test_case, self.s_test_case)

    def test_TestResult__result(self):
        self.assertEqual(self.s_test_result.result, TestResult.RESULT_UNKNOWN)

    def test_TestResult__measurement(self):
        self.assertEqual(
            self.s_test_result.measurement,
            decimal.Decimal("1000.3"))

    def test_TestResult__units(self):
        self.assertEqual(self.s_test_result.units, "bogomips")

    def test_TestResult__filename(self):
        self.assertEqual(self.s_test_result.filename, "file.txt")

    def test_TestResult__lineno(self):
        self.assertEqual(self.s_test_result.lineno, 15)

    def test_TestResult__message(self):
        self.assertEqual(self.s_test_result.message, "text message")

    def test_TestResult__duration(self):
        self.assertEqual(
            self.s_test_result.duration,
            datetime.timedelta(days=1, seconds=1, microseconds=1))

    def test_TestResult__timestamp(self):
        self.assertEqual(
            self.s_test_result.timestamp,
            datetime.datetime(2010, 9, 17, 16, 34, 21, 0, None))

    def test_TestResult__attributes(self):
        self.assertEqual(
            self._attrs2set(self.s_test_result.attributes.all()),
            frozenset([
                ("attr1", "value1"),
                ("attr2", "value2")]))


class BundleDeserializerFailureTestCase(TestCase):

    scenarios = [
        ("empty_string", {"json_text": '', "cause": ValueError}),
        ("malformed_json", {"json_text": '{', "cause": ValueError}),
        # TypeError is caused by python calling the constructor or the
        # root document type (DashboardBundle) with invalid arguments
        ("bad_content", {
            "json_text": '{"mumbo": "jumbo"}',
            "cause": TypeError
        }),
        ("innocent_badness", {
            "json_text": '{"test_runs": "not an array of TestRun objects"}',
            "cause": TypeError, 
        }),
        ("invalid_format", {
            "json_text": '{"format": "MS Excel with 50 sheets"}',
            "cause": ValueError,
        }),
        ("invalid_datetime_value", {
            'json_text': """
            {
            "test_runs": [{
                    "test_id":  "some_test_id",
                    "test_results": [],
                    "analyzer_assigned_uuid": "1ab86b36-c23d-11df-a81b-002163936223",
                    "analyzer_assigned_date": "9999-99-99T99:99:99Z"
                }]
            }
            """,
            "cause": ValueError
        }),
        ("invalid_datetime_content", {
            'json_text': """
            {
            "test_runs": [{
                    "test_id":  "some_test_id",
                    "test_results": [],
                    "analyzer_assigned_uuid": "1ab86b36-c23d-11df-a81b-002163936223",
                    "analyzer_assigned_date": {"nobody expected": "a dictionary"}
                }]
            }
            """,
            "cause": TypeError
        }),
        ("invalid_uuid_value", {
            'json_text': """
            {
            "test_runs": [{
                    "test_id":  "some_test_id",
                    "test_results": [],
                    "analyzer_assigned_uuid": "string that is not an uuid",
                    "analyzer_assigned_date": "2010-12-31T23:59:59Z"
                }]
            }
            """,
            "cause": ValueError
        }),
        ("invalid_uuid_content", {
            'json_text': """
            {
            "test_runs": [{
                    "test_id":  "some_test_id",
                    "test_results": [],
                    "analyzer_assigned_uuid": 12345,
                    "analyzer_assigned_date": "2010-12-31T23:59:59Z"
                }]
            }
            """,
            "cause": TypeError
        }),
        ("invalid_timedelta_content", {
            'json_text': """
            {
            "test_runs": [{
                    "test_id":  "some_test_id",
                    "test_results": [],
                    "analyzer_assigned_uuid": "1ab86b36-c23d-11df-a81b-002163936223",
                    "analyzer_assigned_date": "2010-12-31T23:59:59Z",
                    "test_results": [{
                        "result": "pass",
                        "duration": 19123123123123123132,
                    }]
                }]
            }
            """,
            "cause": ValueError
        }),
    ]

    def setUp(self):
        self.deserializer = BundleDeserializer()

    def test_json_to_memory_model_failure(self):
        try:
            self.deserializer.json_to_memory_model(self.json_text)
        except DocumentError as ex:
            self.assertEqual(self.cause, type(ex.cause))
        else:
            self.fail("Should have raised an exception")


class BundleDeserializerText2DatabaseFailureTestCase(TransactionTestCase):


    # Importing this bundle will fail as analyzer_assigned_uuid is not
    # unique. Due to proper transaction handling the first test run
    # model instance will not be visible after the failed upload
    json_text = """
    {
        "format": "Dashboard Bundle Format 1.0",
        "test_runs": [
            {
                "test_id": "some_test_id",
                "analyzer_assigned_uuid": "1ab86b36-c23d-11df-a81b-002163936223",
                "analyzer_assigned_date": "2010-12-31T23:59:59Z",
                "time_check_performed": true,
                "test_results": []
            }, {
                "test_id": "some_test_id",
                "analyzer_assigned_uuid": "1ab86b36-c23d-11df-a81b-002163936223",
                "analyzer_assigned_date": "2010-12-31T23:59:59Z",
                "time_check_performed": true,
                "test_results": []
            }
        ]
    }
    """

    def setUp(self):
        self.s_bundle = fixtures.create_bundle(
            '/anonymous/', self.json_text, 'bundle.json')
        self.s_bundle.deserialize()

    def test_bundle_deserialization_failed(self):
        self.assertFalse(self.s_bundle.is_deserialized)

    def test_error_trace(self):
        self.assertEqual(
            self.s_bundle.deserialization_error.get().error_message,
            "column analyzer_assigned_uuid is not unique")

    def test_deserialization_failure_does_not_leave_junk_behind(self):
        self.assertRaises(
            TestRun.DoesNotExist, TestRun.objects.get,
            analyzer_assigned_uuid="1ab86b36-c23d-11df-a81b-002163936223")


class TestConstructionTestCase(TestCase):

    scenarios = [
        ('simple1', {
            'test_id': 'org.linaro.testheads.android',
            'name': "Android test suite"}),
        ('simple2', {
            'test_id': 'org.mozilla.unit-tests',
            'name': "Mozilla unit test collection"})
    ]

    def test_construction(self):
        test = Test(test_id = self.test_id, name = self.name)
        test.save()
        self.assertEqual(test.test_id, self.test_id)
        self.assertEqual(test.name, self.name)

    def test_test_id_uniqueness(self):
        test = Test(test_id = self.test_id, name = self.name)
        test.save()
        test2 = Test(test_id = self.test_id)
        self.assertRaises(IntegrityError, test2.save)


class TestCaseConstructionTestCase(TestCase):

    scenarios = [
        ('simple1', {
            'test_id': 'org.linaro.testheads.android',
            'test_case_id': 'testcase1',
            'name': "Boot test",
            'units': '',
        }),
        ('simple2', {
            'test_id': 'org.mozilla.unit-tests',
            'test_case_id': 'testcase125',
            'name': "Rendering test",
            'units': 'frames/s',
        }),
    ]

    def setUp(self):
        super(TestCaseConstructionTestCase, self).setUp()
        self.test = Test(test_id=self.test_id)
        self.test.save()

    def test_construction(self):
        test_case = TestCaseModel(
            test = self.test,
            test_case_id = self.test_case_id,
            name = self.name,
            units = self.units
        )
        test_case.save()
        self.assertEqual(self.name, test_case.name)
        self.assertEqual(self.test_case_id, test_case.test_case_id)
        self.assertEqual(self.name, test_case.name)
        self.assertEqual(self.units, test_case.units)

    def test_test_and_test_case_id_uniqueness(self):
        test_case = TestCaseModel(
            test = self.test,
            test_case_id = self.test_case_id)
        test_case.save()
        test_case2 = TestCaseModel(
            test = self.test,
            test_case_id = self.test_case_id)
        self.assertRaises(IntegrityError, test_case2.save)


class TestRunConstructionTestCase(TestCase):

    _TEST_ID = "test_id"
    _BUNDLE_PATHNAME = "/anonymous/"
    _BUNDLE_CONTENT_FILENAME = "bundle.txt"
    _BUNDLE_CONTENT = "content not relevant"

    def test_construction(self):
        test = Test.objects.create(test_id=self._TEST_ID)
        analyzer_assigned_uuid = '9695b58e-bfe9-11df-a9a4-002163936223'
        analyzer_assigned_date = datetime.datetime(2010, 9, 14, 12, 20, 00)
        time_check_performed = False
        with fixtures.created_bundles([(
            self._BUNDLE_PATHNAME, self._BUNDLE_CONTENT_FILENAME,
            self._BUNDLE_CONTENT), ]) as bundles:
            test_run = TestRun(
                bundle = bundles[0],
                test = test,
                analyzer_assigned_uuid = analyzer_assigned_uuid,
                analyzer_assigned_date = analyzer_assigned_date,
            )
            test_run.save()
            self.assertEqual(test_run.bundle, bundles[0])
            self.assertEqual(test_run.test, test)
            self.assertEqual(test_run.analyzer_assigned_uuid,
                             analyzer_assigned_uuid)


class TestResultDurationTestCase(TestCase):

    scenarios = [
        ('none_is_null', {
            'duration': None,
            'microseconds': None,
        }),
        ('0_is_0', {
            'duration': datetime.timedelta(days=0, seconds=0, microseconds=0),
            'microseconds': 0,
        }),
        ('microseconds_are_just_microseconds', {
            'duration': datetime.timedelta(microseconds=1),
            'microseconds': 1,
        }),
        ('second_is_10e6_microseconds', {
            'duration': datetime.timedelta(seconds=1),
            'microseconds': 10**6,
        }),
        ('day_is_24_times_60_times_60_times_10e6_microseconds', {
            'duration': datetime.timedelta(days=1),
            'microseconds': 24 * 60 * 60 * 10 ** 6,
        }),
        ('microseconds_seconds_and_days_are_used', {
            'duration': datetime.timedelta(days=1, seconds=1, microseconds=1),
            'microseconds': (
                24 * 60 * 60 * (10 ** 6) +
                10 ** 6 +
                1)
        }),
    ]

    def test_duration_to_microseconds(self):
        obj = TestResult()
        obj.duration = self.duration
        self.assertEqual(self.microseconds, obj.microseconds)

    def test_microseconds_to_duration(self):
        obj = TestResult()
        obj.microseconds = self.microseconds
        self.assertEqual(self.duration, obj.duration)


class BundleStreamManagerAllowedForAnyoneTestCase(TestCase):

    _USER = 'user'
    _GROUP = 'group'
    _SLUG = 'slug'

    scenarios = [
        ('empty', {
            'bundle_streams': [],
            'expected_pathnames': [],
            }),
        ('public_streams_are_listed', {
            'bundle_streams': [
                {'slug': ''},
                {'slug': 'other'},
                {'slug': 'and-another'},
                ],
            'expected_pathnames': [
                '/anonymous/',
                '/anonymous/and-another/',
                '/anonymous/other/',
                ],
            }),
        ('private_streams_are_hidden', {
            'bundle_streams': [
                {'user': _USER},
                ],
            'expected_pathnames': [],
            }),
        ('team_streams_are_hidden', {
            'bundle_streams': [
                {'group': _GROUP},
                ],
            'expected_pathnames': [],
            }),
        ('mix_and_match_works', {
            'bundle_streams': [
                {'group': _GROUP, 'slug': _SLUG},
                {'group': _GROUP},
                {'slug': ''},
                {'slug': _SLUG},
                {'user': _GROUP, 'slug': _SLUG},
                {'user': _USER},
                ],
            'expected_pathnames': [
                '/anonymous/',
                '/anonymous/{0}/'.format(_SLUG),
                ],
            }),
        ]

    def test_allowed_for_anyone(self):
        with fixtures.created_bundle_streams(self.bundle_streams):
            pathnames = [bundle_stream.pathname for bundle_stream in
                    BundleStream.objects.allowed_for_anyone().order_by('pathname')]
            self.assertEqual(pathnames, self.expected_pathnames)


class BundleStreamManagerAllowedForUserTestCase(TestCase):

    _USER = 'user'
    _USER2 = 'user2'
    _GROUP = 'group'
    _GROUP2 = 'group2'
    _SLUG = 'slug'

    scenarios = [
        ('empty', {
            'bundle_streams': [],
            'expected_pathnames': [],
            }),
        ('public_streams_are_listed', {
            'bundle_streams': [
                {'slug': ''},
                {'slug': 'other'},
                {'slug': 'and-another'},
                ],
            'expected_pathnames': [
                '/anonymous/',
                '/anonymous/and-another/',
                '/anonymous/other/',
                ],
            }),
        ('owned_private_streams_are_listed', {
            'bundle_streams': [
                {'user': _USER},
                ],
            'expected_pathnames': [
                '/personal/{0}/'.format(_USER),
                ],
            }),
        ('other_private_streams_are_hidden', {
            'bundle_streams': [
                {'user': _USER2},
                ],
            'expected_pathnames': [],
            }),
        ('shared_team_streams_are_listed', {
            'bundle_streams': [
                {'group': _GROUP},
                ],
            'expected_pathnames': [
                '/team/{0}/'.format(_GROUP),
                ],
            }),
        ('other_team_streams_are_hidden', {
            'bundle_streams': [
                {'group': _GROUP2},
                ],
            'expected_pathnames': [],
            }),
        ('mix_and_match_works', {
            'bundle_streams': [
                {'slug': ''},
                {'slug': _SLUG},
                {'user': _USER, 'slug': _SLUG},
                {'user': _USER},
                {'group': _GROUP, 'slug': _SLUG},
                {'group': _GROUP},
                # things which should not be accessible
                {'user': _USER2, 'slug': _SLUG},
                {'user': _USER2},
                {'group': _GROUP2, 'slug': _SLUG},
                {'group': _GROUP2},
                ],
            'expected_pathnames': [
                '/anonymous/',
                '/anonymous/{0}/'.format(_SLUG),
                '/personal/{0}/'.format(_USER),
                '/personal/{0}/{1}/'.format(_USER, _SLUG),
                '/team/{0}/'.format(_GROUP),
                '/team/{0}/{1}/'.format(_GROUP, _SLUG),
                ],
            }),
        ]

    def test_allowed_for_user(self):
        with fixtures.created_bundle_streams(self.bundle_streams) as all:
            user = User.objects.get_or_create(username=self._USER)[0]
            user.save()
            group = Group.objects.get_or_create(name=self._GROUP)[0]
            group.save()
            user.groups.add(group)
            pathnames = [bundle_stream.pathname for bundle_stream in
                    BundleStream.objects.allowed_for_user(user).order_by('pathname')]
            self.assertEqual(pathnames, self.expected_pathnames)


class BundleStreamUploadRightTests(TestCase):

    def test_owner_can_access_personal_stream(self):
        user = User.objects.create(username="test-user")
        bundle_stream = BundleStream.objects.create(user=user)
        self.assertTrue(bundle_stream.can_access(user))

    def test_other_users_cannot_access_personal_streams(self):
        owner = User.objects.create(username="stream-owner")
        unrelated_user = User.objects.create(username="other-user")
        bundle_stream = BundleStream.objects.create(user=owner)
        self.assertFalse(bundle_stream.can_access(unrelated_user))

    def test_anonymous_users_cannot_access_personal_streams(self):
        owner = User.objects.create(username="stream-owner")
        bundle_stream = BundleStream.objects.create(user=owner)
        self.assertFalse(bundle_stream.can_access(None))

    def test_group_member_can_access_team_streams(self):
        group = Group.objects.create(name="members")
        user = User.objects.create(username="user")
        user.groups.add(group)
        bundle_stream = BundleStream.objects.create(group=group)
        self.assertTrue(bundle_stream.can_access(user))

    def test_other_users_cannot_access_team_streams(self):
        group = Group.objects.create(name="members")
        member = User.objects.create(username="user")
        member.groups.add(group)
        unrelated_user = User.objects.create(username="other-user")
        bundle_stream = BundleStream.objects.create(group=group)
        self.assertFalse(bundle_stream.can_access(unrelated_user))

    def test_anonymous_users_cannot_access_team_streams(self):
        group = Group.objects.create(name="members")
        bundle_stream = BundleStream.objects.create(group=group)
        self.assertFalse(bundle_stream.can_access(None))

    def test_anonymous_users_can_access_public_streams(self):
        bundle_stream = BundleStream.objects.create(user=None, group=None)
        self.assertTrue(bundle_stream.can_access(None))

    def test_authorized_users_can_access_public_streams(self):
        user = User.objects.create(username="user")
        bundle_stream = BundleStream.objects.create(user=None, group=None)
        self.assertTrue(bundle_stream.can_access(user))


class BundleTests(TestCase, ObjectFactoryMixIn):

    class Dummy:
        class Bundle:
            @property
            def bundle_stream(self):
                return BundleStream.objects.get_or_create(slug="foobar")[0]
            uploaded_by = None
            content = ContentFile("file content")
            content_filename = "file.txt"

    def test_construction(self):
        dummy, bundle = self.make_and_get_dummy(Bundle)
        bundle.content.save(bundle.content_filename, dummy.content)
        # reset the dummy content file pointer for subsequent tests
        dummy.content.seek(0)
        content = dummy.content.read()

        bundle.save()
        try:
            self.assertEqual(bundle.bundle_stream, dummy.bundle_stream)
            self.assertEqual(bundle.uploaded_by, dummy.uploaded_by)
            #self.assertEqual(bundle.uploaded_on, mocked_value_of_time.now)
            self.assertEqual(bundle.is_deserialized, False)
            bundle.content.open()
            self.assertEqual(bundle.content.read(), content)
            bundle.content.close()
            self.assertEqual(bundle.content_sha1,
                    hashlib.sha1(content).hexdigest())
            self.assertEqual(bundle.content_filename,
                    dummy.content_filename)
        finally:
            bundle.delete()


class TestAPI(object):
    """
    Test API that gets exposed by the dispatcher for test runs.
    """

    @xml_rpc_signature()
    def ping(self):
        """
        Return "pong" message
        """
        return "pong"

    def echo(self, arg):
        """
        Return the argument back to the caller
        """
        return arg

    def boom(self, code, string):
        """
        Raise a Fault exception with the specified code and string
        """
        raise xmlrpclib.Fault(code, string)

    def internal_boom(self):
        """
        Raise a regular python exception (this should be hidden behind
        an internal error fault)
        """
        raise Exception("internal boom")


class DjangoXMLRPCDispatcherTestCase(TestCase):

    def setUp(self):
        super(DjangoXMLRPCDispatcherTestCase, self).setUp()
        self.dispatcher = DjangoXMLRPCDispatcher()
        self.dispatcher.register_instance(TestAPI())

    def xml_rpc_call(self, method, *args):
        """
        Perform XML-RPC call on our internal dispatcher instance

        This calls the method just like we would have normally from our view.
        All arguments are marshaled and un-marshaled. XML-RPC fault exceptions
        are raised like normal python exceptions (by xmlrpclib.loads)
        """
        request = xmlrpclib.dumps(tuple(args), methodname=method)
        response = self.dispatcher._marshaled_dispatch(request)
        # This returns return value wrapped in a tuple and method name
        # (which we don't have here as this is a response message).
        return xmlrpclib.loads(response)[0][0]


class DjangoXMLRPCDispatcherTests(DjangoXMLRPCDispatcherTestCase):

    def test_standard_fault_code_for_missing_method(self):
        try:
            self.xml_rpc_call("method_that_hopefully_does_not_exist")
        except xmlrpclib.Fault as ex:
            self.assertEqual(
                    ex.faultCode,
                    FaultCodes.ServerError.REQUESTED_METHOD_NOT_FOUND)
        else:
            self.fail("Calling missing method did not raise an exception")

    def test_ping(self):
        retval = self.xml_rpc_call("ping")
        self.assertEqual(retval, "pong")

    def test_echo(self):
        self.assertEqual(self.xml_rpc_call("echo", 1), 1)
        self.assertEqual(self.xml_rpc_call("echo", "string"), "string")
        self.assertEqual(self.xml_rpc_call("echo", 1.5), 1.5)

    def test_boom(self):
        self.assertRaises(xmlrpclib.Fault,
                self.xml_rpc_call, "boom", 1, "str")


class DjangoXMLRPCDispatcherFaultCodeTests(DjangoXMLRPCDispatcherTestCase):

    scenarios = [
            ('method_not_found', {
                'method': "method_that_hopefully_does_not_exist",
                'faultCode': FaultCodes.ServerError.REQUESTED_METHOD_NOT_FOUND,
                }),
            ('internal_error', {
                'method': "internal_boom",
                'faultCode': FaultCodes.ServerError.INTERNAL_XML_RPC_ERROR,
                }),
            ]

    def test_standard_fault_codes(self):
        try:
            self.xml_rpc_call(self.method)
        except xmlrpclib.Fault as ex:
            self.assertEqual(ex.faultCode, self.faultCode)
        else:
            self.fail("Exception not raised")


class DashboardViewsTestCase(TestCase):
    """
    Helper class that ensures dashboard views are mapped in URLs the way
    we expect, regardless of actual deployment.
    """
    urls = 'dashboard_app.urls'

    def setUp(self):
<<<<<<< HEAD
        super(DashboardViewsTestCase, self).setUp()
        self.old_LANGUAGES = settings.LANGUAGES
        self.old_LANGUAGE_CODE = settings.LANGUAGE_CODE
        settings.LANGUAGES = (('en', 'English'),)
        settings.LANGUAGE_CODE = 'en'
        self.old_TEMPLATE_DIRS = settings.TEMPLATE_DIRS
        settings.TEMPLATE_DIRS = (
            os.path.join(
                os.path.dirname(__file__),
                'templates'
            )
        ,)

    def tearDown(self):
        settings.LANGUAGES = self.old_LANGUAGES
        settings.LANGUAGE_CODE = self.old_LANGUAGE_CODE
        settings.TEMPLATE_DIRS = self.old_TEMPLATE_DIRS
        super(DashboardViewsTestCase, self).tearDown()


class DashboardXMLRPCViewsTestCase(DashboardViewsTestCase):
    """
    Helper base class for doing XML-RPC requests
    """
=======
        super(DashboardAPITestCase, self).setUp()
        self.endpoint_path = reverse("dashboard_app.dashboard_xml_rpc_handler")
>>>>>>> c8d1f866

    def xml_rpc_call(self, method, *args):
        request_body = xmlrpclib.dumps(tuple(args), methodname=method)
        response = self.client.post(self.endpoint_path,
                request_body, "text/xml")
        return xmlrpclib.loads(response.content)[0][0]


class TestClient(Client):

    def login_user(self, user):
        """
        Login as specified user, does not depend on auth backend (hopefully)

        This is based on Client.login() with a small hack that does not
        require the call to authenticate()
        """
        if not 'django.contrib.sessions' in settings.INSTALLED_APPS:
            raise EnvironmentError("Unable to login without django.contrib.sessions in INSTALLED_APPS")
        user.backend = "%s.%s" % ("django.contrib.auth.backends",
                                  "ModelBackend")
        engine = import_module(settings.SESSION_ENGINE)

        # Create a fake request to store login details.
        request = HttpRequest()
        if self.session:
            request.session = self.session
        else:
            request.session = engine.SessionStore()
        login(request, user)

        # Set the cookie to represent the session.
        session_cookie = settings.SESSION_COOKIE_NAME
        self.cookies[session_cookie] = request.session.session_key
        cookie_data = {
            'max-age': None,
            'path': '/',
            'domain': settings.SESSION_COOKIE_DOMAIN,
            'secure': settings.SESSION_COOKIE_SECURE or None,
            'expires': None,
        }
        self.cookies[session_cookie].update(cookie_data)

        # Save the session values.
        request.session.save()


class TestClientTest(TestCase):

    _USER = "user"

    urls = 'dashboard_app.test_urls'

    def setUp(self):
        super(TestClientTest, self).setUp()
        self.client = TestClient()
        self.user = User(username=self._USER)
        self.user.save()

    def test_auth(self):
        self.client.login_user(self.user)
        response = self.client.get("/auth-test/")
        self.assertEqual(response.content, self._USER)

    def test_no_auth(self):
        response = self.client.get("/auth-test/")
        self.assertEqual(response.content, '')


class DashboardAPITests(DashboardXMLRPCViewsTestCase):

    def test_xml_rpc_help_returns_200(self):
        response = self.client.get("/xml-rpc/")
        self.assertEqual(response.status_code, 200)

    def test_help_page_lists_all_methods(self):
        from dashboard_app.views import DashboardDispatcher as dispatcher
        expected_methods = []
        for name in dispatcher.system_listMethods():
            expected_methods.append({
                'name': name,
                'signature': dispatcher.system_methodSignature(name),
                'help': dispatcher.system_methodHelp(name)
                })
        response = self.client.get("/xml-rpc/")
        self.assertEqual(response.context['methods'], expected_methods)

    def test_get_request_shows_help(self):
        response = self.client.get("/xml-rpc/")
        self.assertTemplateUsed(response, "dashboard_app/api.html")

    def test_empty_post_request_shows_help(self):
        response = self.client.post("/xml-rpc/")
        self.assertTemplateUsed(response, "dashboard_app/api.html")

    def test_version(self):
        from dashboard_app import __version__
        self.assertEqual(self.xml_rpc_call('version'),
                ".".join(map(str, __version__)))


class DashboardAPIStreamsTests(DashboardXMLRPCViewsTestCase):

    scenarios = [
        ('empty', {
            'streams': [],
            'expected_response': [],
            }),
        ('one_public_stream', {
            'streams': [
                {'slug': '', 'user': None, 'group': None}],
            'expected_response': [{
                'bundle_count': 0,
                'user': '',
                'group': '',
                'name': '',
                'pathname': '/anonymous/'}],
            }),
        ('private_streams_are_not_shown', {
            'streams': [
                {'slug': '', 'user': 'joe', 'group': None},
                {'slug': '', 'user': None, 'group': None}],
            'expected_response': [{
                'bundle_count': 0,
                'user': '',
                'group': '',
                'name': '',
                'pathname': '/anonymous/'}],
            }),
        ('team_streams_are_not_shown', {
            'streams': [
                {'slug': '', 'user': None, 'group': 'group'},
                {'slug': '', 'user': None, 'group': None}],
            'expected_response': [{
                'bundle_count': 0,
                'user': '',
                'group': '',
                'name': '',
                'pathname': '/anonymous/'}],
            }),
        ]

    def test_streams(self):
        with fixtures.created_bundle_streams(self.streams):
            response = self.xml_rpc_call('streams')
            self.assertEqual(response, self.expected_response)


class DashboardAPIBundlesTests(DashboardXMLRPCViewsTestCase):

    scenarios = [
        ('empty', {
            'query': '/anonymous/',
            'bundle_streams': [{}], # make one anonymous stream so that we don't get 404 accessing missing one
            'bundles': [],
            'expected_results': [],
            }),
        ('several_bundles_we_can_see', {
            'query': '/anonymous/',
            'bundle_streams': [],
            'bundles': [
                ('/anonymous/', 'test1.json', '{"foobar": 5}'),
                ('/anonymous/', 'test2.json', '{"froz": "bot"}'),
                ],
            'expected_results': [{
                'content_filename': 'test1.json',
                'content_sha1': '72996acd68de60c766b60c2ca6f6169f67cdde19',
                }, {
                'content_filename': 'test2.json',
                'content_sha1': '67dd49730d4e3b38b840f3d544d45cad74bcfb09',
                }],
            }),
        ('several_bundles_in_other_stream', {
            'query': '/anonymous/other/',
            'bundle_streams': [],
            'bundles': [
                ('/anonymous/', 'test3.json', '{}'),
                ('/anonymous/other/', 'test4.json', '{"x": true}'),
                ],
            'expected_results': [{
                'content_filename': 'test4.json',
                'content_sha1': 'bac148f29c35811441a7b4746a022b04c65bffc0',
                }],
            }),
        ]

    def test_bundles(self):
        """
        Make a bunch of bundles (all in a public branch) and check that
        they are returned by the XML-RPC request.
        """
        with contextlib.nested(
                fixtures.created_bundle_streams(self.bundle_streams),
                fixtures.created_bundles(self.bundles)):
            results = self.xml_rpc_call('bundles', self.query)
            self.assertEqual(len(results), len(self.expected_results))
            with fixtures.test_loop(zip(results, self.expected_results)) as loop_items:
                for result, expected_result in loop_items:
                    self.assertEqual(
                            result['content_filename'],
                            expected_result['content_filename'])
                    self.assertEqual(
                            result['content_sha1'],
                            expected_result['content_sha1'])


class DashboardAPIBundlesFailureTests(DashboardXMLRPCViewsTestCase):

    scenarios = [
        ('no_such_stream', {
            'bundle_streams': [],
            'query': '/anonymous/',
            'expected_faultCode': errors.NOT_FOUND,
            }),
        ('no_anonymous_access_to_personal_streams', {
            'bundle_streams': [{'user': 'user'}],
            'query': '/personal/user/',
            'expected_faultCode': errors.FORBIDDEN,
            }),
        ('no_anonymous_access_to_team_streams', {
            'bundle_streams': [{'group': 'group'}],
            'query': '/team/group/',
            'expected_faultCode': errors.FORBIDDEN,
            }),
        ]

    def test_bundles_failure(self):
        with fixtures.created_bundle_streams(self.bundle_streams):
            try:
                self.xml_rpc_call("bundles", self.query)
            except xmlrpclib.Fault as ex:
                self.assertEqual(ex.faultCode, self.expected_faultCode)
            else:
                self.fail("Should have raised an exception")


class DashboardAPIGetTests(DashboardXMLRPCViewsTestCase):

    scenarios = [
        ('bundle_we_can_access', {
            'content_sha1': '72996acd68de60c766b60c2ca6f6169f67cdde19',
            'bundles': [
                ('/anonymous/', 'test1.json', '{"foobar": 5}'),
                ('/anonymous/', 'test2.json', '{"froz": "bot"}'),
                ],
            'expected_result': {
                'content_filename': 'test1.json',
                'content': '{"foobar": 5}',
                }
            }),
        ]

    def test_get(self):
        """
        Make a bunch of bundles (all in a public branch) and check that
        we can get them back by calling get()
        """
        with fixtures.created_bundles(self.bundles):
            result = self.xml_rpc_call('get', self.content_sha1)
            self.assertTrue(isinstance(result, dict))
            self.assertEqual(
                    result['content_filename'],
                    self.expected_result['content_filename'])
            self.assertEqual(
                    result['content'],
                    self.expected_result['content'])


class DashboardAPIGetFailureTests(DashboardXMLRPCViewsTestCase):

    scenarios = [
        ('bad_sha1', {
            'content_sha1': '',
            'faultCode': errors.NOT_FOUND
            }),
        ('no_access_to_personal_bundles', {
            'bundles': [
                ('/personal/bob/', 'test1.json', '{"foobar": 5}'),
                ],
            'faultCode': errors.FORBIDDEN
            }),
        ('no_access_to_named_personal_bundles', {
            'bundles': [
                ('/personal/bob/some-name/', 'test1.json', '{"foobar": 5}'),
                ],
            'faultCode': errors.FORBIDDEN
            }),
        ('no_access_to_team_bundles', {
            'bundles': [
                ('/team/members/', 'test1.json', '{"foobar": 5}'),
                ],
            'faultCode': errors.FORBIDDEN
            }),
        ('no_access_to_named_team_bundles', {
            'bundles': [
                ('/team/members/some-name/', 'test1.json', '{"foobar": 5}'),
                ],
            'faultCode': errors.FORBIDDEN
            }),
        ]

    bundles = []
    content_sha1='72996acd68de60c766b60c2ca6f6169f67cdde19'

    def test_get_failure(self):
        with fixtures.created_bundles(self.bundles):
            try:
                self.xml_rpc_call('get', self.content_sha1)
            except xmlrpclib.Fault as ex:
                self.assertEqual(ex.faultCode, self.faultCode)
            else:
                self.fail("Should have raised an exception")


class DashboardAPIPutTests(DashboardXMLRPCViewsTestCase):

    scenarios = [
        ('store_to_public_stream', {
            'bundle_streams': [{}],
            'content': '{"foobar": 5}',
            'content_filename': 'test1.json',
            'pathname': '/anonymous/',
            }),
        ('store_to_public_named_stream', {
            'bundle_streams': [{'slug': 'some-name'}],
            'content': '{"foobar": 5}',
            'content_filename': 'test1.json',
            'pathname': '/anonymous/some-name/',
            }),
        ]

    def test_put(self):
        with fixtures.created_bundle_streams(self.bundle_streams):
            content_sha1 = self.xml_rpc_call("put",
                    self.content, self.content_filename, self.pathname)
            stored = Bundle.objects.get(content_sha1=content_sha1)
            try:
                self.assertEqual(stored.content_sha1, content_sha1)
                self.assertEqual(stored.content.read(), self.content)
                self.assertEqual(
                    stored.content_filename, self.content_filename)
                self.assertEqual(stored.bundle_stream.pathname, self.pathname)
            finally:
                stored.delete()


class DashboardAPIPutFailureTests(DashboardXMLRPCViewsTestCase):

    scenarios = [
        ('store_to_personal_stream', {
            'bundle_streams': [{'user': 'joe'}],
            'content': '{"foobar": 5}',
            'content_filename': 'test1.json',
            'pathname': '/personal/joe/',
            'faultCode': errors.FORBIDDEN,
            }),
        ('store_to_named_personal_stream', {
            'bundle_streams': [{'user': 'joe', 'slug': 'some-name'}],
            'content': '{"foobar": 5}',
            'content_filename': 'test1.json',
            'pathname': '/personal/joe/some-name/',
            'faultCode': errors.FORBIDDEN,
            }),
        ('store_to_team_stream', {
            'bundle_streams': [{'group': 'members'}],
            'content': '{"foobar": 5}',
            'content_filename': 'test1.json',
            'pathname': '/team/members/',
            'faultCode': errors.FORBIDDEN,
            }),
        ('store_to_named_team_stream', {
            'bundle_streams': [{'group': 'members', 'slug': 'some-name'}],
            'content': '{"foobar": 5}',
            'content_filename': 'test1.json',
            'pathname': '/team/members/some-name/',
            'faultCode': errors.FORBIDDEN,
            }),
        ('store_to_missing_stream', {
            'bundle_streams': [],
            'content': '{"foobar": 5}',
            'content_filename': 'test1.json',
            'pathname': '/anonymous/',
            'faultCode': errors.NOT_FOUND,
            }),
        ('store_duplicate', {
            'bundle_streams': [],
            'bundles': [('/anonymous/', 'test1.json', '{"foobar": 5}')],
            'content': '{"foobar": 5}',
            'content_filename': 'test1.json',
            'pathname': '/anonymous/',
            'faultCode': errors.CONFLICT,
            }),
        ]

    bundles = []

    def test_put_failure(self):
        with contextlib.nested(
                fixtures.created_bundle_streams(self.bundle_streams),
                fixtures.created_bundles(self.bundles)):
            try:
                self.xml_rpc_call("put", self.content, self.content_filename,
                        self.pathname)
            except xmlrpclib.Fault as ex:
                self.assertEqual(ex.faultCode, self.faultCode)
            else:
                self.fail("Should have raised an exception")


class DjangoTestCaseWithScenarios(TestCase):

    scenarios = [
            ('a', {}),
            ('b', {}),
            ]

    def test_database_is_empty_at_start_of_test(self):
        self.assertEqual(BundleStream.objects.all().count(), 0)
        stream = BundleStream.objects.create(slug='')


class BundleStreamListViewAnonymousTest(DashboardViewsTestCase):

    _USER = "user"
    _GROUP = "group"
    _SLUG = "slug"

    scenarios = [
        ('empty', {
            'bundle_streams': [],
        }),
        ('public_streams', {
            'bundle_streams': [
                {'slug': ''},
                {'slug': _SLUG},],
        }),
        ('private_streams', {
            'bundle_streams': [
                {'slug': '', 'user': _USER},
                {'slug': _SLUG, 'user': _USER},],
        }),
        ('team_streams', {
            'bundle_streams': [
                {'slug': '', 'group': _GROUP},
                {'slug': _SLUG, 'group': _GROUP},],
        }),
        ('various_streams', {
            'bundle_streams': [
                {'slug': ''},
                {'slug': _SLUG},
                {'slug': '', 'user': _USER},
                {'slug': _SLUG, 'user': _USER},
                {'slug': '', 'group': _GROUP},
                {'slug': _SLUG, 'group': _GROUP},
            ],
        }),
    ]

    def setUp(self):
        super(BundleStreamListViewAnonymousTest, self).setUp()
        self.user = None

    def test_status_code(self):
        response = self.client.get("/streams/")
        self.assertEqual(response.status_code, 200)

    def test_template_used(self):
        response = self.client.get("/streams/")
        self.assertTemplateUsed(response,
                "dashboard_app/bundle_stream_list.html")

    def test_listed_bundles_are_the_ones_we_should_see(self):
        with fixtures.created_bundle_streams(self.bundle_streams) as bundle_streams:
            response = self.client.get("/streams/")
            expected_bsl = sorted(
                    [bundle_stream.pk for bundle_stream in
                        bundle_streams if
                        bundle_stream.can_access(self.user)])
            effective_bsl = sorted(
                    [bundle_stream.pk for bundle_stream in
                        response.context['bundle_stream_list']])
            self.assertEqual(effective_bsl, expected_bsl)


class BundleStreamListViewAuthorizedTest(BundleStreamListViewAnonymousTest):

    def setUp(self):
        super(BundleStreamListViewAuthorizedTest, self).setUp()
        self.client = TestClient()
        self.user = User.objects.create(username=self._USER)
        self.user.groups.create(name=self._GROUP)
        self.client.login_user(self.user)


class BundleStreamDetailViewAnonymousTest(DashboardViewsTestCase):

    _USER = "user"
    _GROUP = "group"
    _SLUG = "slug"

    scenarios = [
        ('public_stream', {'slug': ''}),
        ('public_named_stream', {'slug': _SLUG}),
        ('private_stream', {'slug': '', 'user': _USER}),
        ('private_named_stream', {'slug': _SLUG, 'user': _USER}),
        ('team_stream', {'slug': '', 'group': _GROUP}),
        ('team_named_stream', {'slug': _SLUG, 'group': _GROUP})
    ]

    def setUp(self):
        super(BundleStreamDetailViewAnonymousTest, self).setUp()
        self.bundle_stream = fixtures.make_bundle_stream(dict(
            slug=self.slug,
            user=getattr(self, 'user', ''),
            group=getattr(self, 'group', '')))
        self.user = None

    def test_status_code(self):
        response = self.client.get("/streams" + self.bundle_stream.pathname)
        if self.bundle_stream.can_access(self.user):
            self.assertEqual(response.status_code, 200)
        else:
            self.assertEqual(response.status_code, 403)

    def test_template_used(self):
        response = self.client.get("/streams" + self.bundle_stream.pathname)
        if self.bundle_stream.can_access(self.user):
            self.assertTemplateUsed(response,
                "dashboard_app/bundle_stream_detail.html")
        else:
            self.assertTemplateUsed(response,
                "403.html")


class BundleStreamDetailViewAuthorizedTest(BundleStreamDetailViewAnonymousTest):

    def setUp(self):
        super(BundleStreamDetailViewAuthorizedTest, self).setUp()
        self.client = TestClient()
        self.user = User.objects.get_or_create(username=self._USER)[0]
        self.group = Group.objects.get_or_create(name=self._GROUP)[0]
        self.user.groups.add(self.group)
        self.client.login_user(self.user)


class ModelWithAttachments(models.Model):
    """
    Test model that uses attachments
    """
    attachments = generic.GenericRelation(Attachment)


class AttachmentTestCase(TestCase):
    _CONTENT = "text"
    _FILENAME = "filename"

    def setUp(self):
        self.obj = ModelWithAttachments.objects.create()

    def tearDown(self):
        self.obj.attachments.all().delete()

    def test_attachment_can_be_added_to_models(self):
        attachment = self.obj.attachments.create(
            content_filename = self._FILENAME, content=None)
        self.assertEqual(attachment.content_object, self.obj)

    def test_attachment_can_be_accessed_via_model(self):
        self.obj.attachments.create(
            content_filename = self._FILENAME, content=None)
        self.assertEqual(self.obj.attachments.count(), 1)
        retrieved_attachment = self.obj.attachments.all()[0]
        self.assertEqual(retrieved_attachment.content_object, self.obj)

    def test_attachment_stores_data(self):
        attachment = self.obj.attachments.create(
            content_filename = self._FILENAME, content=None)
        attachment.content.save(
            self._FILENAME,
            ContentFile(self._CONTENT))
        self.assertEqual(attachment.content_filename, self._FILENAME)
        attachment.content.open()
        try:
            self.assertEqual(attachment.content.read(), self._CONTENT)
        finally:
            attachment.content.close()


class TestUnicodeMethods(TestCase):

    def test_software_package(self):
        obj = SoftwarePackage(name="foo", version="1.2")
        self.assertEqual(unicode(obj), u"foo 1.2")

    def test_named_attribute(self):
        obj = NamedAttribute(name="name", value="value")
        self.assertEqual(unicode(obj), u"name: value")

    def test_hardware_device(self):
        obj = HardwareDevice(description=u"ARM SoC")
        self.assertEqual(unicode(obj), u"ARM SoC")

    def test_bundle_stream(self):
        obj = BundleStream(pathname="/something/")
        self.assertEqual(unicode(obj), "/something/")

    def test_bundle(self):
        obj = Bundle(content_filename="file.json", pk=1)
        self.assertEqual(unicode(obj), u"Bundle 1 (file.json)")

    def test_bundle_deserialization_error(self):
        obj = BundleDeserializationError(error_message="boom")
        self.assertEqual(unicode(obj), u"boom")

    def test_test_with_id(self):
        """Test.test_id used when Test.name is not set"""
        obj = Test(test_id="org.some_test")
        self.assertEqual(unicode(obj), "org.some_test")

    def test_test_with_name(self):
        """Test.name used when available"""
        obj = Test(name="Some Test")
        self.assertEqual(unicode(obj), "Some Test")

    def test_test_with_id_and_name(self):
        """Test.name takes precedence over Test.test_id"""
        obj = Test(name="Some Test", test_id="org.some_test")
        self.assertEqual(unicode(obj), "Some Test")

    def test_test_case_with_id(self):
        """TestCase.test_case_id used when TestCase.name is not set"""
        obj = TestCaseModel(test_case_id="test123")
        self.assertEqual(unicode(obj), "test123")

    def test_test_case_with_name(self):
        """TestCase.name used when available"""
        obj = TestCaseModel(name="Test 123")
        self.assertEqual(unicode(obj), "Test 123")

    def test_test_with_id_and_name(self):
        """TestCase.name takes precedence over TestCase.test_case_id"""
        obj = TestCaseModel(name="Test 123", test_case_id="test123")
        self.assertEqual(unicode(obj), "Test 123")
    
    def test_test_run(self):
        obj = TestRun(analyzer_assigned_uuid="0" * 16)
        self.assertEqual(unicode(obj), "0" * 16)

    def test_attachment(self):
        obj = Attachment(content_filename="test.json")
        self.assertEqual(unicode(obj), "test.json")

    def test_test_result__pass(self):
        obj = TestResult(result=TestResult.RESULT_PASS, id=1)
        self.assertEqual(unicode(obj), "#1 pass")
    
    def test_test_result__fail(self):
        obj = TestResult(result=TestResult.RESULT_FAIL, id=1)
        self.assertEqual(unicode(obj), "#1 fail")
    
    def test_test_result__skip(self):
        obj = TestResult(result=TestResult.RESULT_SKIP, id=1)
        self.assertEqual(unicode(obj), "#1 skip")
    
    def test_test_result__unknown(self):
        obj = TestResult(result=TestResult.RESULT_UNKNOWN, id=1)
        self.assertEqual(unicode(obj), "#1 unknown")


class CSRFConfigurationTestCase(CSRFTestCase):

    def setUp(self):
        self.login_path = reverse("django.contrib.auth.views.login")

    def test_csrf_token_present_in_login_page(self):
        response = self.client.get(self.login_path)
        self.assertContains(response, "csrfmiddlewaretoken")

    def test_cross_site_login_fails(self):
        response = self.client.post(self.login_path, {
            'user': 'user', 'pass': 'pass'})
        self.assertEquals(response.status_code, 403)


class CSRFExemptForXMLRPCAPITestCase(CSRFTestCase, DashboardAPITestCase):

    def test_csrf_not_protecting_xml_rpc_views(self):
        """call version and check that we didn't get 403"""
        request_body = xmlrpclib.dumps((), methodname="version")
        response = self.client.post(
            self.endpoint_path, request_body, "text/xml")
        self.assertContains(response, "<methodResponse>", status_code=200)


def suite():
    import unittest
    from testscenarios.scenarios import generate_scenarios
    loader = unittest.TestLoader()
    test_suite = unittest.TestSuite()
    tests = loader.loadTestsFromName(__name__)
    test_suite.addTests(generate_scenarios(tests))
    return test_suite<|MERGE_RESOLUTION|>--- conflicted
+++ resolved
@@ -1557,7 +1557,6 @@
     urls = 'dashboard_app.urls'
 
     def setUp(self):
-<<<<<<< HEAD
         super(DashboardViewsTestCase, self).setUp()
         self.old_LANGUAGES = settings.LANGUAGES
         self.old_LANGUAGE_CODE = settings.LANGUAGE_CODE
@@ -1582,10 +1581,10 @@
     """
     Helper base class for doing XML-RPC requests
     """
-=======
-        super(DashboardAPITestCase, self).setUp()
+
+    def setUp(self):
+        super(DashboardXMLRPCViewsTestCase, self).setUp()
         self.endpoint_path = reverse("dashboard_app.dashboard_xml_rpc_handler")
->>>>>>> c8d1f866
 
     def xml_rpc_call(self, method, *args):
         request_body = xmlrpclib.dumps(tuple(args), methodname=method)
@@ -2270,7 +2269,7 @@
         self.assertEquals(response.status_code, 403)
 
 
-class CSRFExemptForXMLRPCAPITestCase(CSRFTestCase, DashboardAPITestCase):
+class CSRFExemptForXMLRPCAPITestCase(CSRFTestCase, DashboardXMLRPCViewsTestCase):
 
     def test_csrf_not_protecting_xml_rpc_views(self):
         """call version and check that we didn't get 403"""
