"""
Package with all tests for dashboard_app
"""

import unittest

from testscenarios.scenarios import generate_scenarios

TEST_MODULES = [
    'models.attachment',
    'models.bundle',
    'models.bundle_stream',
    'models.hw_device',
    'models.named_attribute',
    'models.sw_package',
    'models.test',
    'models.test_case',
    'models.test_result',
    'models.test_run',
    'other.csrf',
    'other.dashboard_api',
    'other.deserialization',
    'other.misc',
    'other.test_client',
<<<<<<< HEAD
    'other.xml_rpc',
    'views.bundle_stream_detail_view',
    'views.bundle_stream_list_view',
=======
    'other.tests',
    'regressions.LP658917',
>>>>>>> e29ae0b3
]

def suite():
    loader = unittest.TestLoader()
    test_suite = unittest.TestSuite()
    for name in TEST_MODULES:
        tests = loader.loadTestsFromName('dashboard_app.tests.' + name)
        test_suite.addTests(generate_scenarios(tests))
    return test_suite<|MERGE_RESOLUTION|>--- conflicted
+++ resolved
@@ -9,6 +9,7 @@
 TEST_MODULES = [
     'models.attachment',
     'models.bundle',
+    'models.bundle_deserialization_error',
     'models.bundle_stream',
     'models.hw_device',
     'models.named_attribute',
@@ -22,14 +23,10 @@
     'other.deserialization',
     'other.misc',
     'other.test_client',
-<<<<<<< HEAD
     'other.xml_rpc',
+    'regressions.LP658917',
     'views.bundle_stream_detail_view',
     'views.bundle_stream_list_view',
-=======
-    'other.tests',
-    'regressions.LP658917',
->>>>>>> e29ae0b3
 ]
 
 def suite():
