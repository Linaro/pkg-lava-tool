--- conflicted
+++ resolved
@@ -732,46 +732,11 @@
         self.user = User.objects.get_or_create(username=self._USER)[0]
         self.group = Group.objects.get_or_create(name=self._GROUP)[0]
         self.user.groups.add(self.group)
-<<<<<<< HEAD
         self.client.login_user(self.user)
-=======
-        self.client.login_user(self.user)
-
-
-class CSRFConfigurationTestCase(CSRFTestCase):
-
-    def setUp(self):
-        super(CSRFConfigurationTestCase, self).setUp()
-        self.login_path = reverse("django.contrib.auth.views.login")
-
-    def test_csrf_token_present_in_login_page(self):
-        import django
-        if django.VERSION[:2] == (1, 1):
-            # This feature is not supported on django 1.1
-            return
-        response = self.client.get(self.login_path)
-        self.assertContains(response, "csrfmiddlewaretoken")
-
-    def test_cross_site_login_fails(self):
-        import django
-        if django.VERSION[:2] == (1, 1):
-            # This feature is not supported on django 1.1
-            return
-        response = self.client.post(self.login_path, {
-            'user': 'user', 'pass': 'pass'})
-        self.assertEquals(response.status_code, 403)
-
-    def test_csrf_not_protecting_xml_rpc_views(self):
-        """call version and check that we didn't get 403"""
-        endpoint_path = reverse("xml-rpc")
-        request_body = xmlrpclib.dumps((), methodname="version")
-        response = self.client.post(endpoint_path, request_body, "text/xml")
-        self.assertContains(response, "<methodResponse>", status_code=200)
 
 
 class TestUnicodeMethods(TestCase):
 
     def test_bundle_deserialization_error(self):
         obj = BundleDeserializationError(error_message="boom")
-        self.assertEqual(unicode(obj), u"boom")
->>>>>>> 943241b9
+        self.assertEqual(unicode(obj), u"boom")