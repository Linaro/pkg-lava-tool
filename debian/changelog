<<<<<<< HEAD
lava-tool (0.14-1~bpo8+1) jessie-backports; urgency=medium

  * Rebuild for jessie-backports.

 -- Neil Williams <codehelp@debian.org>  Wed, 16 Dec 2015 09:38:19 +0000
=======
lava-tool (0.14-3) unstable; urgency=medium

  * Drop python-json-schema-validator from Build-Depends-Indep

 -- Anders Roxell <anders.roxell@linaro.org>  Fri, 12 Aug 2016 11:06:24 +0200

lava-tool (0.14-2) unstable; urgency=medium

  * Add requirement for python-keyrings.alt to provide access to the
    file based keyring backend as this has been moved out of newer
    versions of python-keyring.

 -- Neil Williams <codehelp@debian.org>  Mon, 29 Feb 2016 08:57:40 +0000
>>>>>>> a5678fa2

lava-tool (0.14-1) unstable; urgency=medium

  * New production release.
  * Add sphinx options to set the manpage build date for reproducibility
    support.

 -- Neil Williams <codehelp@debian.org>  Wed, 09 Dec 2015 09:34:36 +0000

lava-tool (0.13-2) unstable; urgency=medium

  * Add Senthil Kumaran S (stylesen) as an uploader.

 -- Senthil Kumaran S (stylesen) <stylesen@gmail.com>  Tue, 08 Sep 2015 22:13:51 +0530

lava-tool (0.13-1~bpo8+1) jessie-backports; urgency=medium

  * Rebuild for jessie-backports.

 -- Neil Williams <codehelp@debian.org>  Wed, 09 Sep 2015 14:10:56 +0100

lava-tool (0.13-1) unstable; urgency=medium

  * New production release

 -- Neil Williams <codehelp@debian.org>  Mon, 06 Jul 2015 09:21:47 +0100

lava-tool (0.12-1~bpo8+1) jessie-backports; urgency=medium

  * Rebuild for jessie-backports.

 -- Neil Williams <codehelp@debian.org>  Fri, 15 May 2015 11:48:12 +0100

lava-tool (0.12-1) unstable; urgency=medium

  * New upstream release
  * Update watch file for git tags
  * Add dh-python to build-depends

 -- Neil Williams <codehelp@debian.org>  Tue, 05 May 2015 11:23:12 +0100

lava-tool (0.11.2-2) unstable; urgency=medium

  * Enable the autopkgtests in debian/control.

 -- Neil Williams <codehelp@debian.org>  Fri, 27 Jun 2014 17:23:43 +0100

lava-tool (0.11.2-1) unstable; urgency=medium

  * New upstream release - completes the removal of
    versiontools. (Closes: #749871)
  * Add autopkgtests support.

 -- Neil Williams <codehelp@debian.org>  Tue, 10 Jun 2014 19:50:38 +0100

lava-tool (0.11.1-1) unstable; urgency=medium

  * New upstream release
  * Drop versiontools dependency.

 -- Neil Williams <codehelp@debian.org>  Mon, 12 May 2014 18:03:37 +0100

lava-tool (0.11-1) unstable; urgency=medium

  * New upstream release

 -- Neil Williams <codehelp@debian.org>  Fri, 09 May 2014 15:38:03 +0100

lava-tool (0.10-1) unstable; urgency=medium

  * Initial release. (Closes: #747350: ITP: lava-tool -- command line
    utility for LAVA)

 -- Neil Williams <codehelp@debian.org>  Wed, 07 May 2014 20:01:50 +0100

lava-tool (0.8.2-1) unstable; urgency=medium

  * New upstream release

 -- Neil Williams <codehelp@debian.org>  Sun, 08 Dec 2013 20:49:22 +0000

lava-tool (0.8.1-1) unstable; urgency=low

  * New upstream release

 -- Neil Williams <codehelp@debian.org>  Tue, 19 Nov 2013 09:32:57 +0000

lava-tool (0.7.2-1) unstable; urgency=low

  * Update for working support of a native Debian LAVA install.

 -- Neil Williams <codehelp@debian.org>  Tue, 08 Oct 2013 16:00:04 +0100

lava-tool (0.7.1-1) unstable; urgency=low

  * Initial release 

 -- Neil Williams <codehelp@debian.org>  Wed, 05 Jun 2013 11:55:07 +0100<|MERGE_RESOLUTION|>--- conflicted
+++ resolved
@@ -1,10 +1,3 @@
-<<<<<<< HEAD
-lava-tool (0.14-1~bpo8+1) jessie-backports; urgency=medium
-
-  * Rebuild for jessie-backports.
-
- -- Neil Williams <codehelp@debian.org>  Wed, 16 Dec 2015 09:38:19 +0000
-=======
 lava-tool (0.14-3) unstable; urgency=medium
 
   * Drop python-json-schema-validator from Build-Depends-Indep
@@ -18,7 +11,12 @@
     versions of python-keyring.
 
  -- Neil Williams <codehelp@debian.org>  Mon, 29 Feb 2016 08:57:40 +0000
->>>>>>> a5678fa2
+
+lava-tool (0.14-1~bpo8+1) jessie-backports; urgency=medium
+
+  * Rebuild for jessie-backports.
+
+ -- Neil Williams <codehelp@debian.org>  Wed, 16 Dec 2015 09:38:19 +0000
 
 lava-tool (0.14-1) unstable; urgency=medium
 
