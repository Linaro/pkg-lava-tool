--- conflicted
+++ resolved
@@ -1,10 +1,3 @@
-<<<<<<< HEAD
-lava-tool (0.13-1~bpo8+1) jessie-backports; urgency=medium
-
-  * Rebuild for jessie-backports.
-
- -- Neil Williams <codehelp@debian.org>  Wed, 09 Sep 2015 14:10:56 +0100
-=======
 lava-tool (0.14-1) unstable; urgency=medium
 
   * New production release.
@@ -18,7 +11,12 @@
   * Add Senthil Kumaran S (stylesen) as an uploader.
 
  -- Senthil Kumaran S (stylesen) <stylesen@gmail.com>  Tue, 08 Sep 2015 22:13:51 +0530
->>>>>>> d35ef279
+
+lava-tool (0.13-1~bpo8+1) jessie-backports; urgency=medium
+
+  * Rebuild for jessie-backports.
+
+ -- Neil Williams <codehelp@debian.org>  Wed, 09 Sep 2015 14:10:56 +0100
 
 lava-tool (0.13-1) unstable; urgency=medium
 
