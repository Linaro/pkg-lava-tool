from django.conf import settings
from django.conf.urls.defaults import *
from django.contrib import admin
from django.contrib import databrowse
from django.views.generic.simple import direct_to_template

import dashboard_app.urls

from dashboard_app.models import (
    Attachment,
    Bundle,
    BundleStream,
    HardwareDevice,
    NamedAttribute,
    SoftwarePackage,
    Test,
    TestCase,
<<<<<<< HEAD
=======
    TestResult,
>>>>>>> bd42ebd3
    TestRun,
)

# Register our models with data browser
databrowse.site.register(Attachment)
databrowse.site.register(Bundle)
databrowse.site.register(BundleStream)
databrowse.site.register(HardwareDevice)
databrowse.site.register(NamedAttribute)
databrowse.site.register(SoftwarePackage)
databrowse.site.register(Test)
databrowse.site.register(TestCase)
databrowse.site.register(TestResult)
databrowse.site.register(TestRun)

# Enable admin stuff
admin.autodiscover()

urlpatterns = patterns('',
    url(r'^$', direct_to_template,
        name='home',
        kwargs={'template': 'index.html'}),
    url(r'^about-alpha/', direct_to_template,
        name='about-alpha',
        kwargs={'template': 'about_alpha.html'}),
    url(r'^databrowse/(.*)', databrowse.site.root),
    (r'^admin/', include(admin.site.urls)),
    (r'', include(dashboard_app.urls)),
    )

if not settings.CONFIGURED:
    # This is only used when we cannot count on static media files being
    # served by some real web server. WARNING: this is not secure and
    # should _never_ be used in production environments.
    # See:
    # http://docs.djangoproject.com/en/1.2/howto/static-files/#the-big-fat-disclaimer)
    urlpatterns += patterns('',
            (r'^site_media/(?P<path>.*)$', 'django.views.static.serve', {
                'document_root': settings.MEDIA_ROOT,
                'show_indexes': True}))
<|MERGE_RESOLUTION|>--- conflicted
+++ resolved
@@ -15,10 +15,7 @@
     SoftwarePackage,
     Test,
     TestCase,
-<<<<<<< HEAD
-=======
     TestResult,
->>>>>>> bd42ebd3
     TestRun,
 )
 
