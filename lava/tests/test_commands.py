# Copyright (C) 2013 Linaro Limited
#
# Author: Milo Casagrande <milo.casagrande@linaro.org>
#
# This file is part of lava-tool.
#
# lava-tool is free software: you can redistribute it and/or modify
# it under the terms of the GNU Lesser General Public License version 3
# as published by the Free Software Foundation
#
# lava-tool is distributed in the hope that it will be useful,
# but WITHOUT ANY WARRANTY; without even the implied warranty of
# MERCHANTABILITY or FITNESS FOR A PARTICULAR PURPOSE.  See the
# GNU General Public License for more details.
#
# You should have received a copy of the GNU Lesser General Public License
# along with lava-tool.  If not, see <http://www.gnu.org/licenses/>.

"""
Tests for lava.commands.
"""

import os
import tempfile

from mock import (
    MagicMock,
    patch
)

from lava.commands import (
    init,
    run,
    status,
    submit,
    update,
)
from lava.config import Config
from lava.helper.tests.helper_test import HelperTest
from lava.tool.errors import CommandError


class InitCommandTests(HelperTest):

    def setUp(self):
        super(InitCommandTests, self).setUp()
        self.config_file = self.tmp("init_command_tests")
        self.config = Config()
        self.config.config_file = self.config_file

    def tearDown(self):
        super(InitCommandTests, self).tearDown()
        if os.path.isfile(self.config_file):
            os.unlink(self.config_file)

    def test_register_arguments(self):
        self.args.DIR = os.path.join(tempfile.gettempdir(), "a_fake_dir")
        init_command = init(self.parser, self.args)
        init_command.register_arguments(self.parser)

        # Make sure we do not forget about this test.
        self.assertEqual(2, len(self.parser.method_calls))

        _, args, _ = self.parser.method_calls[0]
        self.assertIn("--non-interactive", args)

        _, args, _ = self.parser.method_calls[1]
        self.assertIn("DIR", args)

    @patch("lava.commands.edit_file", create=True)
    def test_command_invoke_0(self, mocked_edit_file):
        # Invoke the init command passing a path to a file. Should raise an
        # exception.
        self.args.DIR = self.temp_file.name
        init_command = init(self.parser, self.args)
        self.assertRaises(CommandError, init_command.invoke)

    def test_command_invoke_2(self):
        # Invoke the init command passing a path where the user cannot write.
        try:
            self.args.DIR = "/root/a_temp_dir"
            init_command = init(self.parser, self.args)
            self.assertRaises(CommandError, init_command.invoke)
        finally:
            if os.path.exists(self.args.DIR):
                os.removedirs(self.args.DIR)

    def test_update_data(self):
        # Make sure the template is updated accordingly with the provided data.
        self.args.DIR = self.temp_file.name

        init_command = init(self.parser, self.args)
        init_command.config.get = MagicMock()
        init_command.config.save = MagicMock()
        init_command.config.get.side_effect = ["a_job.json"]

        expected = {
            "jobfile": "a_job.json",
        }

        obtained = init_command._update_data()
        self.assertEqual(expected, obtained)

    @patch("lava.helper.command.BaseCommand.edit_file")
    def test_create_files_and_dirs(self, mocked_edit_file):
        # Test that the correct directory structure is created and that it
        # contains the correct test shell script. Make sure also that the
        # shell script is executable.
        init_cmd = init(self.parser, self.args)
        init_cmd._create_job_file = MagicMock()
        init_cmd._create_test_file = MagicMock()

        data = {"jobfile": "a_job"}
        full_path = self.temp_dir
        test_dir = "test_path"

        test_path = init_cmd._create_dir(full_path, test_dir)
        init_cmd._create_files(data, full_path, test_path)

        self.assertTrue(os.path.isfile(os.path.join(test_path, "mytest.sh")))
        self.assertTrue(os.path.isdir(test_path))


class SubmitCommandTests(HelperTest):
    def setUp(self):
        super(SubmitCommandTests, self).setUp()
        self.config_file = self.tmp("submit_command_tests")
        self.config = Config()
        self.config.config_file = self.config_file
        self.config.save = MagicMock()

    def tearDown(self):
        super(SubmitCommandTests, self).tearDown()
        if os.path.isfile(self.config_file):
            os.unlink(self.config_file)

    def test_register_arguments(self):
        self.args.JOB = os.path.join(tempfile.gettempdir(), "a_fake_file")
        submit_command = submit(self.parser, self.args)
        submit_command.register_arguments(self.parser)

        # Make sure we do not forget about this test.
        self.assertEqual(2, len(self.parser.method_calls))

        _, args, _ = self.parser.method_calls[0]
        self.assertIn("--non-interactive", args)

        _, args, _ = self.parser.method_calls[1]
<<<<<<< HEAD
        self.assertIn("JOB", args)

    @patch("os.listdir")
    def test_retrieve_job_file_0(self, mocked_os_listdir):
        # Make sure that exception is raised if we go through all the elements
        # returned by os.listdir().
        mocked_os_listdir.return_value = ["a_file"]
        submit_command = submit(self.parser, self.args)
        self.assertRaises(CommandError, submit_command.retrieve_file,
                          "a_path", ["ext"])

    @patch("os.listdir")
    def test_retrieve_job_file_1(self, mocked_os_listdir):
        # Pass some files and directories to retrieve_file(), and make
        # sure a file with .json suffix is returned.
        try:
            json_file = tempfile.NamedTemporaryFile(suffix=".json")
            json_file_name = os.path.basename(json_file.name)

            file_name_no_suffix = "submit_command_tests_file"
            file_path_no_suffix = self.tmp(file_name_no_suffix)
            open(file_path_no_suffix, "w")

            file_name_with_suffix = "submit_command_tests_file.bork"
            file_path_with_suffix = self.tmp(file_name_with_suffix)
            open(file_path_with_suffix, "w")

            temp_dir_name = "submit_command_test_tmp_dir"
            temp_dir_path = os.path.join(tempfile.gettempdir(), temp_dir_name)
            os.makedirs(temp_dir_path)

            mocked_os_listdir.return_value = [
                temp_dir_name, file_name_no_suffix, file_name_with_suffix,
                json_file_name]

            submit_command = submit(self.parser, self.args)
            obtained = submit_command.retrieve_file(tempfile.gettempdir(),
                ["json"])
            self.assertEqual(json_file.name, obtained)
        finally:
            os.removedirs(temp_dir_path)
            os.unlink(file_path_no_suffix)
            os.unlink(file_path_with_suffix)


class TestsRunCommand(HelperTest):

    def test_register_arguments(self):
        self.args.JOB = os.path.join(tempfile.gettempdir(), "a_fake_file")
        run_cmd = run(self.parser, self.args)
        run_cmd.register_arguments(self.parser)

        # Make sure we do not forget about this test.
        self.assertEqual(2, len(self.parser.method_calls))

        _, args, _ = self.parser.method_calls[0]
        self.assertIn("--non-interactive", args)

        _, args, _ = self.parser.method_calls[1]
        self.assertIn("JOB", args)


class TestsStatusCommand(HelperTest):

    def test_register_arguments(self):
        self.args.JOB_ID = "1"
        status_cmd = status(self.parser, self.args)
        status_cmd.register_arguments(self.parser)

        # Make sure we do not forget about this test.
        self.assertEqual(2, len(self.parser.method_calls))

        _, args, _ = self.parser.method_calls[0]
        self.assertIn("--non-interactive", args)

        _, args, _ = self.parser.method_calls[1]
        self.assertIn("JOB_ID", args)


class TestsUpdateCommand(HelperTest):

    def test_register_arguments(self):
        self.args.JOB = os.path.join(tempfile.gettempdir(), "a_fake_file")
        update_cmd = update(self.parser, self.args)
        update_cmd.register_arguments(self.parser)

        # Make sure we do not forget about this test.
        self.assertEqual(2, len(self.parser.method_calls))

        _, args, _ = self.parser.method_calls[0]
        self.assertIn("--non-interactive", args)

        _, args, _ = self.parser.method_calls[1]
        self.assertIn("JOB", args)

=======
        self.assertIn("JOB", args)
>>>>>>> ea4e7bbf
<|MERGE_RESOLUTION|>--- conflicted
+++ resolved
@@ -30,10 +30,7 @@
 
 from lava.commands import (
     init,
-    run,
-    status,
     submit,
-    update,
 )
 from lava.config import Config
 from lava.helper.tests.helper_test import HelperTest
@@ -101,25 +98,6 @@
         obtained = init_command._update_data()
         self.assertEqual(expected, obtained)
 
-    @patch("lava.helper.command.BaseCommand.edit_file")
-    def test_create_files_and_dirs(self, mocked_edit_file):
-        # Test that the correct directory structure is created and that it
-        # contains the correct test shell script. Make sure also that the
-        # shell script is executable.
-        init_cmd = init(self.parser, self.args)
-        init_cmd._create_job_file = MagicMock()
-        init_cmd._create_test_file = MagicMock()
-
-        data = {"jobfile": "a_job"}
-        full_path = self.temp_dir
-        test_dir = "test_path"
-
-        test_path = init_cmd._create_dir(full_path, test_dir)
-        init_cmd._create_files(data, full_path, test_path)
-
-        self.assertTrue(os.path.isfile(os.path.join(test_path, "mytest.sh")))
-        self.assertTrue(os.path.isdir(test_path))
-
 
 class SubmitCommandTests(HelperTest):
     def setUp(self):
@@ -146,102 +124,4 @@
         self.assertIn("--non-interactive", args)
 
         _, args, _ = self.parser.method_calls[1]
-<<<<<<< HEAD
-        self.assertIn("JOB", args)
-
-    @patch("os.listdir")
-    def test_retrieve_job_file_0(self, mocked_os_listdir):
-        # Make sure that exception is raised if we go through all the elements
-        # returned by os.listdir().
-        mocked_os_listdir.return_value = ["a_file"]
-        submit_command = submit(self.parser, self.args)
-        self.assertRaises(CommandError, submit_command.retrieve_file,
-                          "a_path", ["ext"])
-
-    @patch("os.listdir")
-    def test_retrieve_job_file_1(self, mocked_os_listdir):
-        # Pass some files and directories to retrieve_file(), and make
-        # sure a file with .json suffix is returned.
-        try:
-            json_file = tempfile.NamedTemporaryFile(suffix=".json")
-            json_file_name = os.path.basename(json_file.name)
-
-            file_name_no_suffix = "submit_command_tests_file"
-            file_path_no_suffix = self.tmp(file_name_no_suffix)
-            open(file_path_no_suffix, "w")
-
-            file_name_with_suffix = "submit_command_tests_file.bork"
-            file_path_with_suffix = self.tmp(file_name_with_suffix)
-            open(file_path_with_suffix, "w")
-
-            temp_dir_name = "submit_command_test_tmp_dir"
-            temp_dir_path = os.path.join(tempfile.gettempdir(), temp_dir_name)
-            os.makedirs(temp_dir_path)
-
-            mocked_os_listdir.return_value = [
-                temp_dir_name, file_name_no_suffix, file_name_with_suffix,
-                json_file_name]
-
-            submit_command = submit(self.parser, self.args)
-            obtained = submit_command.retrieve_file(tempfile.gettempdir(),
-                ["json"])
-            self.assertEqual(json_file.name, obtained)
-        finally:
-            os.removedirs(temp_dir_path)
-            os.unlink(file_path_no_suffix)
-            os.unlink(file_path_with_suffix)
-
-
-class TestsRunCommand(HelperTest):
-
-    def test_register_arguments(self):
-        self.args.JOB = os.path.join(tempfile.gettempdir(), "a_fake_file")
-        run_cmd = run(self.parser, self.args)
-        run_cmd.register_arguments(self.parser)
-
-        # Make sure we do not forget about this test.
-        self.assertEqual(2, len(self.parser.method_calls))
-
-        _, args, _ = self.parser.method_calls[0]
-        self.assertIn("--non-interactive", args)
-
-        _, args, _ = self.parser.method_calls[1]
-        self.assertIn("JOB", args)
-
-
-class TestsStatusCommand(HelperTest):
-
-    def test_register_arguments(self):
-        self.args.JOB_ID = "1"
-        status_cmd = status(self.parser, self.args)
-        status_cmd.register_arguments(self.parser)
-
-        # Make sure we do not forget about this test.
-        self.assertEqual(2, len(self.parser.method_calls))
-
-        _, args, _ = self.parser.method_calls[0]
-        self.assertIn("--non-interactive", args)
-
-        _, args, _ = self.parser.method_calls[1]
-        self.assertIn("JOB_ID", args)
-
-
-class TestsUpdateCommand(HelperTest):
-
-    def test_register_arguments(self):
-        self.args.JOB = os.path.join(tempfile.gettempdir(), "a_fake_file")
-        update_cmd = update(self.parser, self.args)
-        update_cmd.register_arguments(self.parser)
-
-        # Make sure we do not forget about this test.
-        self.assertEqual(2, len(self.parser.method_calls))
-
-        _, args, _ = self.parser.method_calls[0]
-        self.assertIn("--non-interactive", args)
-
-        _, args, _ = self.parser.method_calls[1]
-        self.assertIn("JOB", args)
-
-=======
-        self.assertIn("JOB", args)
->>>>>>> ea4e7bbf
+        self.assertIn("JOB", args)