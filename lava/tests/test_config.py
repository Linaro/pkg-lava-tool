--- conflicted
+++ resolved
@@ -26,13 +26,8 @@
 from StringIO import StringIO
 from mock import (
     MagicMock,
-<<<<<<< HEAD
-    patch,
-    call
-=======
     call,
     patch,
->>>>>>> e32ebcf4
 )
 
 from lava.config import (
