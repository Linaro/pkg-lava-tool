# Copyright (C) 2013 Linaro Limited
#
# Author: Milo Casagrande <milo.casagrande@linaro.org>
#
# This file is part of lava-tool.
#
# lava-tool is free software: you can redistribute it and/or modify
# it under the terms of the GNU Lesser General Public License version 3
# as published by the Free Software Foundation
#
# lava-tool is distributed in the hope that it will be useful,
# but WITHOUT ANY WARRANTY; without even the implied warranty of
# MERCHANTABILITY or FITNESS FOR A PARTICULAR PURPOSE.  See the
# GNU General Public License for more details.
#
# You should have received a copy of the GNU Lesser General Public License
# along with lava-tool.  If not, see <http://www.gnu.org/licenses/>.

"""
Test definition commands class.
"""

import os

from lava.helper.command import BaseCommand
from lava.testdef import TestDefinition
from lava.testdef.templates import TESTDEF_TEMPLATE
from lava.tool.command import CommandGroup
from lava.tool.errors import CommandError


# Default test def file extension.
DEFAULT_TEST_EXTENSION = "yaml"
# Possible extensions for a test def file.
TEST_FILE_EXTENSIONS = [DEFAULT_TEST_EXTENSION]


class testdef(CommandGroup):

    """LAVA test definitions handling."""

    namespace = "lava.testdef.commands"


class new(BaseCommand):

    """Creates a new test definition file."""

    @classmethod
    def register_arguments(cls, parser):
        super(new, cls).register_arguments(parser)
        parser.add_argument("FILE", help="Test definition file to create.")

    def invoke(self):
        full_path = os.path.abspath(self.args.FILE)
        testdef_file = self.verify_file_extension(full_path,
                                                  DEFAULT_TEST_EXTENSION,
                                                  TEST_FILE_EXTENSIONS)
        if os.path.exists(testdef_file):
            raise CommandError("Test definition file '{0}' already "
                               "exists.".format(self.args.FILE))
        try:
            testdef = TestDefinition(testdef_file, TESTDEF_TEMPLATE)
            testdef.update(self.config)
            testdef.write()
<<<<<<< HEAD
        except IOError:
            raise CommandError("Cannot write file '{0}': permission "
                               "denied".format(self.args.FILE))
=======
        except (OSError, IOError):
            raise CommandError("Cannot write file "
                               "'{0}'.".format(self.args.FILE))


class run(BaseCommand):

    """Runs the specified test definition on a local device."""

    @classmethod
    def register_arguments(cls, parser):
        super(run, cls).register_arguments(parser)
        parser.add_argument("FILE", help="Test definition file to run.")

    def invoke(self):
        pass


def submit(BaseCommand):
    """Submits the specified test definition to a remove LAVA server."""

    @classmethod
    def register_arguments(cls, parser):
        super(submit, cls).register_arguments(parser)
        parser.add_argument("FILE", help="Test definition file to send.")

    def invoke(self):
        pass
>>>>>>> aa227502
<|MERGE_RESOLUTION|>--- conflicted
+++ resolved
@@ -63,11 +63,6 @@
             testdef = TestDefinition(testdef_file, TESTDEF_TEMPLATE)
             testdef.update(self.config)
             testdef.write()
-<<<<<<< HEAD
-        except IOError:
-            raise CommandError("Cannot write file '{0}': permission "
-                               "denied".format(self.args.FILE))
-=======
         except (OSError, IOError):
             raise CommandError("Cannot write file "
                                "'{0}'.".format(self.args.FILE))
@@ -95,5 +90,4 @@
         parser.add_argument("FILE", help="Test definition file to send.")
 
     def invoke(self):
-        pass
->>>>>>> aa227502
+        pass