--- conflicted
+++ resolved
@@ -34,16 +34,14 @@
 )
 from lava_tool.utils import has_command
 
-<<<<<<< HEAD
 # Name of the config value to store the job ids.
 JOBS_ID = "jobs_id"
 # Name of the config value to store the LAVA server URL.
 SERVER = "server"
 # Name of the config value to store the LAVA rpc_endpoint.
 RPC_ENDPOINT = "rpc_endpoint"
-=======
+
 CONFIG = InteractiveConfig()
->>>>>>> f394326c
 
 
 class BaseCommand(Command):
