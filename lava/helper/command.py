# Copyright (C) 2013 Linaro Limited
#
# Author: Milo Casagrande <milo.casagrande@linaro.org>
#
# This file is part of lava-tool.
#
# lava-tool is free software: you can redistribute it and/or modify
# it under the terms of the GNU Lesser General Public License version 3
# as published by the Free Software Foundation
#
# lava-tool is distributed in the hope that it will be useful,
# but WITHOUT ANY WARRANTY; without even the implied warranty of
# MERCHANTABILITY or FITNESS FOR A PARTICULAR PURPOSE.  See the
# GNU General Public License for more details.
#
# You should have received a copy of the GNU Lesser General Public License
# along with lava-tool.  If not, see <http://www.gnu.org/licenses/>.

"""Base command class common to lava commands series."""

import os
import sys
<<<<<<< HEAD
import types
import urlparse

from lava.config import InteractiveConfig
from lava.parameter import Parameter
=======
import xmlrpclib

from lava.config import InteractiveConfig
from lava.helper.dispatcher import get_devices
from lava.parameter import (
    Parameter,
    SingleChoiceParameter,
)
>>>>>>> 4b5e26ec
from lava.tool.command import Command
from lava.tool.errors import CommandError
from lava_tool.authtoken import (
    AuthenticatingServerProxy,
    KeyringAuthBackend
)
<<<<<<< HEAD
from lava_tool.utils import has_command
=======
from lava_tool.utils import (
    has_command,
    verify_and_create_url,
)
>>>>>>> 4b5e26ec

# Name of the config value to store the job ids.
JOBS_ID = "jobs_id"
# Name of the config value to store the LAVA server URL.
SERVER = "server"
# Name of the config value to store the LAVA rpc_endpoint.
RPC_ENDPOINT = "rpc_endpoint"

CONFIG = InteractiveConfig()


class BaseCommand(Command):

    """Base command class for all lava commands."""

    def __init__(self, parser, args):
        super(BaseCommand, self).__init__(parser, args)
        self.config = CONFIG
        self.config.force_interactive = self.args.non_interactive

    @classmethod
    def register_arguments(cls, parser):
        super(BaseCommand, cls).register_arguments(parser)
        parser.add_argument("--non-interactive", "-n",
                            action='store_false',
                            help=("Do not ask for input parameters."))

    def authenticated_server(self):
        """Returns a connection to a LAVA server.
<<<<<<< HEAD

        It will ask the user the necessary parameters to establish the
        connection.
        """
        server_name_parameter = Parameter(SERVER)
        rpc_endpoint_parameter = Parameter(RPC_ENDPOINT,
                                           depends=server_name_parameter)

        server_url = self.config.get(server_name_parameter)
        endpoint = self.config.get(rpc_endpoint_parameter)

        rpc_url = self.verify_and_create_url(server_url, endpoint)
        server = AuthenticatingServerProxy(rpc_url,
                                           auth_backend=KeyringAuthBackend())
        return server

    @classmethod
    def verify_and_create_url(cls, server, endpoint=""):
        """Checks that the provided values make a correct URL.

        If the server address does not contain a scheme, by default it will use
        HTTPS.
        The endpoint is then added at the URL.
        """
        scheme, netloc, path, params, query, fragment = \
            urlparse.urlparse(server)
        if not scheme:
            scheme = "https"
        if not netloc:
            netloc, path = path, ""

        if endpoint:
            if not netloc[-1:] == "/" and not endpoint[0] == "/":
                netloc += "/"
            if not endpoint[-1:] == "/":
                endpoint += "/"
            netloc += endpoint

        return urlparse.urlunparse(
            (scheme, netloc, path, params, query, fragment))

    @classmethod
    def can_edit_file(cls, conf_file):
        """Checks if a file can be opend in write mode.
=======
>>>>>>> 4b5e26ec

        It will ask the user the necessary parameters to establish the
        connection.
        """
        server_name_parameter = Parameter("server")
        rpc_endpoint_parameter = Parameter("rpc_endpoint",
                                           depends=server_name_parameter)

        server_url = self.config.get(server_name_parameter)
        endpoint = self.config.get(rpc_endpoint_parameter)

        rpc_url = verify_and_create_url(server_url, endpoint)
        server = AuthenticatingServerProxy(rpc_url,
                                           auth_backend=KeyringAuthBackend())
        return server

    def submit(self, job_file):
        """Submits a job file to a LAVA server.

        :param job_file: The job file to submit.
        :return The job ID on success.
        """
        if os.path.isfile(job_file):
            try:
                jobdata = open(job_file, 'rb').read()
                server = self.authenticated_server()

                job_id = server.scheduler.submit_job(jobdata)
                print >> sys.stdout, ("Job submitted with job "
                                      "ID {0}.".format(job_id))

                return job_id
            except xmlrpclib.Fault, exc:
                raise CommandError(str(exc))
        else:
            raise CommandError("Job file '{0}' does not exists, or is not "
                               "a file.".format(job_file))

    def run(self, job_file):
        """Runs a job file on the local LAVA dispatcher.

        :param job_file: The job file to run.
        """
        if os.path.isfile(job_file):
            if has_command("lava-dispatch"):
                devices = get_devices()
                if devices:
                    if len(devices) > 1:
                        device_names = [device.hostname for device in devices]
                        device_param = SingleChoiceParameter("device",
                                                             device_names)
                        device = device_param.prompt("Device to use: ")
                    else:
                        device = devices[0].hostname
                    self.execute(
                        ["lava-dispatch", "--target", device, job_file])
            else:
                raise CommandError("Cannot find lava-dispatcher installation.")
        else:
            raise CommandError("Job file '{0}' does not exists, or it is not "
                               "a file.".format(job_file))<|MERGE_RESOLUTION|>--- conflicted
+++ resolved
@@ -20,13 +20,6 @@
 
 import os
 import sys
-<<<<<<< HEAD
-import types
-import urlparse
-
-from lava.config import InteractiveConfig
-from lava.parameter import Parameter
-=======
 import xmlrpclib
 
 from lava.config import InteractiveConfig
@@ -35,28 +28,16 @@
     Parameter,
     SingleChoiceParameter,
 )
->>>>>>> 4b5e26ec
 from lava.tool.command import Command
 from lava.tool.errors import CommandError
 from lava_tool.authtoken import (
     AuthenticatingServerProxy,
     KeyringAuthBackend
 )
-<<<<<<< HEAD
-from lava_tool.utils import has_command
-=======
 from lava_tool.utils import (
     has_command,
     verify_and_create_url,
 )
->>>>>>> 4b5e26ec
-
-# Name of the config value to store the job ids.
-JOBS_ID = "jobs_id"
-# Name of the config value to store the LAVA server URL.
-SERVER = "server"
-# Name of the config value to store the LAVA rpc_endpoint.
-RPC_ENDPOINT = "rpc_endpoint"
 
 CONFIG = InteractiveConfig()
 
@@ -79,53 +60,6 @@
 
     def authenticated_server(self):
         """Returns a connection to a LAVA server.
-<<<<<<< HEAD
-
-        It will ask the user the necessary parameters to establish the
-        connection.
-        """
-        server_name_parameter = Parameter(SERVER)
-        rpc_endpoint_parameter = Parameter(RPC_ENDPOINT,
-                                           depends=server_name_parameter)
-
-        server_url = self.config.get(server_name_parameter)
-        endpoint = self.config.get(rpc_endpoint_parameter)
-
-        rpc_url = self.verify_and_create_url(server_url, endpoint)
-        server = AuthenticatingServerProxy(rpc_url,
-                                           auth_backend=KeyringAuthBackend())
-        return server
-
-    @classmethod
-    def verify_and_create_url(cls, server, endpoint=""):
-        """Checks that the provided values make a correct URL.
-
-        If the server address does not contain a scheme, by default it will use
-        HTTPS.
-        The endpoint is then added at the URL.
-        """
-        scheme, netloc, path, params, query, fragment = \
-            urlparse.urlparse(server)
-        if not scheme:
-            scheme = "https"
-        if not netloc:
-            netloc, path = path, ""
-
-        if endpoint:
-            if not netloc[-1:] == "/" and not endpoint[0] == "/":
-                netloc += "/"
-            if not endpoint[-1:] == "/":
-                endpoint += "/"
-            netloc += endpoint
-
-        return urlparse.urlunparse(
-            (scheme, netloc, path, params, query, fragment))
-
-    @classmethod
-    def can_edit_file(cls, conf_file):
-        """Checks if a file can be opend in write mode.
-=======
->>>>>>> 4b5e26ec
 
         It will ask the user the necessary parameters to establish the
         connection.
@@ -186,4 +120,24 @@
                 raise CommandError("Cannot find lava-dispatcher installation.")
         else:
             raise CommandError("Job file '{0}' does not exists, or it is not "
-                               "a file.".format(job_file))+                               "a file.".format(job_file))
+
+    def status(self, job_id):
+        """Retrieves the status of a LAVA job.
+
+        :param job_id: The ID of the job to look up.
+        """
+        job_id = str(job_id)
+
+        try:
+            server = self.authenticated_server()
+            job_status = server.scheduler.job_status(job_id)
+
+            status = job_status["job_status"].lower()
+            bundle = job_status["bundle_sha1"]
+
+            print >> sys.stdout, "\nJob id: {0}".format(job_id)
+            print >> sys.stdout, ("Status: {0}".format(status))
+            print >> sys.stdout, ("Bundle: {0}".format(bundle))
+        except xmlrpclib.Fault, exc:
+            raise CommandError(str(exc))