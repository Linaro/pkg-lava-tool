# Copyright (C) 2013 Linaro Limited
#
# Author: Milo Casagrande <milo.casagrande@linaro.org>
#
# This file is part of lava-tool.
#
# lava-tool is free software: you can redistribute it and/or modify
# it under the terms of the GNU Lesser General Public License version 3
# as published by the Free Software Foundation
#
# lava-tool is distributed in the hope that it will be useful,
# but WITHOUT ANY WARRANTY; without even the implied warranty of
# MERCHANTABILITY or FITNESS FOR A PARTICULAR PURPOSE.  See the
# GNU General Public License for more details.
#
# You should have received a copy of the GNU Lesser General Public License
# along with lava-tool.  If not, see <http://www.gnu.org/licenses/>.

"""lava.herlp.command module tests."""


from lava.helper.command import BaseCommand
from lava.helper.tests.helper_test import HelperTest


class BaseCommandTests(HelperTest):

    def test_register_argument(self):
        # Make sure that the parser add_argument is called and we have the
        # correct argument.
        command = BaseCommand(self.parser, self.args)
        command.register_arguments(self.parser)
        name, args, kwargs = self.parser.method_calls[0]
<<<<<<< HEAD
        self.assertIn("--non-interactive", args)

    def test_can_edit_file(self):
        # Tests the can_edit_file method of the config command.
        # This is to make sure the device config file is not erased when
        # checking if it is possible to open it.
        expected = ("hostname = a_fake_panda02\nconnection_command = \n"
                    "device_type = panda\n")

        command = BaseCommand(self.parser, self.args)
        conf_file = self.temp_file

        with open(conf_file.name, "w") as f:
            f.write(expected)

        self.assertTrue(command.can_edit_file(conf_file.name))
        obtained = ""
        with open(conf_file.name) as f:
            obtained = f.read()

        self.assertEqual(expected, obtained)

    @patch("lava.helper.command.subprocess")
    def test_run_0(self, mocked_subprocess):
        mocked_subprocess.check_call = MagicMock()
        BaseCommand.run("foo")
        self.assertEqual(mocked_subprocess.check_call.call_args_list,
                         [call(["foo"])])
        self.assertTrue(mocked_subprocess.check_call.called)

    @patch("lava.helper.command.subprocess.check_call")
    def test_run_1(self, mocked_check_call):
        mocked_check_call.side_effect = subprocess.CalledProcessError(1, "foo")
        self.assertRaises(CommandError, BaseCommand.run, ["foo"])

    @patch("lava.helper.command.subprocess")
    @patch("lava.helper.command.has_command", return_value=False)
    @patch("lava.helper.command.os.environ.get", return_value=None)
    @patch("lava.helper.command.sys.exit")
    def test_edit_file_0(self, mocked_sys_exit, mocked_env_get,
                         mocked_has_command, mocked_subprocess):
        BaseCommand.edit_file(self.temp_file.name)
        self.assertTrue(mocked_sys_exit.called)

    @patch("lava.helper.command.subprocess")
    @patch("lava.helper.command.has_command", side_effect=[True, False])
    @patch("lava.helper.command.os.environ.get", return_value=None)
    def test_edit_file_1(self, mocked_env_get, mocked_has_command,
                         mocked_subprocess):
        mocked_subprocess.Popen = MagicMock()
        BaseCommand.edit_file(self.temp_file.name)
        expected = [call(["sensible-editor", self.temp_file.name])]
        self.assertEqual(expected, mocked_subprocess.Popen.call_args_list)

    @patch("lava.helper.command.subprocess")
    @patch("lava.helper.command.has_command", side_effect=[False, True])
    @patch("lava.helper.command.os.environ.get", return_value=None)
    def test_edit_file_2(self, mocked_env_get, mocked_has_command,
                         mocked_subprocess):
        mocked_subprocess.Popen = MagicMock()
        BaseCommand.edit_file(self.temp_file.name)
        expected = [call(["xdg-open", self.temp_file.name])]
        self.assertEqual(expected, mocked_subprocess.Popen.call_args_list)

    @patch("lava.helper.command.subprocess")
    @patch("lava.helper.command.has_command", return_value=False)
    @patch("lava.helper.command.os.environ.get", return_value="vim")
    def test_edit_file_3(self, mocked_env_get, mocked_has_command,
                         mocked_subprocess):
        mocked_subprocess.Popen = MagicMock()
        BaseCommand.edit_file(self.temp_file.name)
        expected = [call(["vim", self.temp_file.name])]
        self.assertEqual(expected, mocked_subprocess.Popen.call_args_list)

    @patch("lava.helper.command.subprocess")
    @patch("lava.helper.command.has_command", return_value=False)
    @patch("lava.helper.command.os.environ.get", return_value="vim")
    def test_edit_file_4(self, mocked_env_get, mocked_has_command,
                         mocked_subprocess):
        mocked_subprocess.Popen = MagicMock()
        mocked_subprocess.Popen.side_effect = Exception()
        self.assertRaises(CommandError, BaseCommand.edit_file,
                          self.temp_file.name)

    def test_verify_file_extension_with_extension(self):
        extension = ".test"
        supported = [extension[1:]]
        try:
            temp_file = tempfile.NamedTemporaryFile(suffix=extension)
            obtained = BaseCommand.verify_file_extension(
                temp_file.name, extension[1:], supported)
            self.assertEquals(temp_file.name, obtained)
        finally:
            os.unlink(temp_file.name)

    def test_verify_file_extension_without_extension(self):
        extension = "json"
        supported = [extension]
        expected = "/tmp/a_fake.json"
        obtained = BaseCommand.verify_file_extension(
            "/tmp/a_fake", extension, supported)
        self.assertEquals(expected, obtained)

    def test_verify_file_extension_with_unsupported_extension(self):
        extension = "json"
        supported = [extension]
        expected = "/tmp/a_fake.json"
        obtained = BaseCommand.verify_file_extension(
            "/tmp/a_fake.extension", extension, supported)
        self.assertEquals(expected, obtained)

    def test_verify_and_create_url(self):
        server = "www.example.org"
        endpoint = "RPC"
        expected = "https://www.example.org/RPC/"
        obtained = BaseCommand.verify_and_create_url(server, endpoint)
        self.assertEquals(expected, obtained)

    def test_verify_and_create_url_with_scheme(self):
        server = "http://www.example.org"
        endpoint = "RPC/"
        expected = "http://www.example.org/RPC/"
        obtained = BaseCommand.verify_and_create_url(server, endpoint)
        self.assertEquals(expected, obtained)

    def test_verify_and_create_url_without_scheme_and_slashes(self):
        server = "www.example.org"
        endpoint = "/RPC/"
        expected = "https://www.example.org/RPC/"
        obtained = BaseCommand.verify_and_create_url(server, endpoint)
        self.assertEquals(expected, obtained)

    def test_verify_and_create_url_with_no_endpoint(self):
        server = "http://www.example.org"
        expected = "http://www.example.org"
        obtained = BaseCommand.verify_and_create_url(server)
        self.assertEquals(expected, obtained)

    @patch("lava.helper.command.KeyringAuthBackend")
    @patch("lava.helper.command.AuthenticatingServerProxy")
    def test_authenticated_server(self, mocked_auth_proxy,
                                  mocked_auth_keyring):
        command = BaseCommand(self.parser, self.args)

        command.config.__metaclass__._drop()
        command.config = MagicMock()
        command.config.get = MagicMock(side_effect=["www.example.org", "RPC"])

        command.authenticated_server()

        expected = "https://www.example.org/RPC/"

        arg, _ = mocked_auth_proxy.call_args
        self.assertEqual(arg[0], expected)
=======
        self.assertIn("--non-interactive", args)
>>>>>>> ea4e7bbf
<|MERGE_RESOLUTION|>--- conflicted
+++ resolved
@@ -31,161 +31,4 @@
         command = BaseCommand(self.parser, self.args)
         command.register_arguments(self.parser)
         name, args, kwargs = self.parser.method_calls[0]
-<<<<<<< HEAD
-        self.assertIn("--non-interactive", args)
-
-    def test_can_edit_file(self):
-        # Tests the can_edit_file method of the config command.
-        # This is to make sure the device config file is not erased when
-        # checking if it is possible to open it.
-        expected = ("hostname = a_fake_panda02\nconnection_command = \n"
-                    "device_type = panda\n")
-
-        command = BaseCommand(self.parser, self.args)
-        conf_file = self.temp_file
-
-        with open(conf_file.name, "w") as f:
-            f.write(expected)
-
-        self.assertTrue(command.can_edit_file(conf_file.name))
-        obtained = ""
-        with open(conf_file.name) as f:
-            obtained = f.read()
-
-        self.assertEqual(expected, obtained)
-
-    @patch("lava.helper.command.subprocess")
-    def test_run_0(self, mocked_subprocess):
-        mocked_subprocess.check_call = MagicMock()
-        BaseCommand.run("foo")
-        self.assertEqual(mocked_subprocess.check_call.call_args_list,
-                         [call(["foo"])])
-        self.assertTrue(mocked_subprocess.check_call.called)
-
-    @patch("lava.helper.command.subprocess.check_call")
-    def test_run_1(self, mocked_check_call):
-        mocked_check_call.side_effect = subprocess.CalledProcessError(1, "foo")
-        self.assertRaises(CommandError, BaseCommand.run, ["foo"])
-
-    @patch("lava.helper.command.subprocess")
-    @patch("lava.helper.command.has_command", return_value=False)
-    @patch("lava.helper.command.os.environ.get", return_value=None)
-    @patch("lava.helper.command.sys.exit")
-    def test_edit_file_0(self, mocked_sys_exit, mocked_env_get,
-                         mocked_has_command, mocked_subprocess):
-        BaseCommand.edit_file(self.temp_file.name)
-        self.assertTrue(mocked_sys_exit.called)
-
-    @patch("lava.helper.command.subprocess")
-    @patch("lava.helper.command.has_command", side_effect=[True, False])
-    @patch("lava.helper.command.os.environ.get", return_value=None)
-    def test_edit_file_1(self, mocked_env_get, mocked_has_command,
-                         mocked_subprocess):
-        mocked_subprocess.Popen = MagicMock()
-        BaseCommand.edit_file(self.temp_file.name)
-        expected = [call(["sensible-editor", self.temp_file.name])]
-        self.assertEqual(expected, mocked_subprocess.Popen.call_args_list)
-
-    @patch("lava.helper.command.subprocess")
-    @patch("lava.helper.command.has_command", side_effect=[False, True])
-    @patch("lava.helper.command.os.environ.get", return_value=None)
-    def test_edit_file_2(self, mocked_env_get, mocked_has_command,
-                         mocked_subprocess):
-        mocked_subprocess.Popen = MagicMock()
-        BaseCommand.edit_file(self.temp_file.name)
-        expected = [call(["xdg-open", self.temp_file.name])]
-        self.assertEqual(expected, mocked_subprocess.Popen.call_args_list)
-
-    @patch("lava.helper.command.subprocess")
-    @patch("lava.helper.command.has_command", return_value=False)
-    @patch("lava.helper.command.os.environ.get", return_value="vim")
-    def test_edit_file_3(self, mocked_env_get, mocked_has_command,
-                         mocked_subprocess):
-        mocked_subprocess.Popen = MagicMock()
-        BaseCommand.edit_file(self.temp_file.name)
-        expected = [call(["vim", self.temp_file.name])]
-        self.assertEqual(expected, mocked_subprocess.Popen.call_args_list)
-
-    @patch("lava.helper.command.subprocess")
-    @patch("lava.helper.command.has_command", return_value=False)
-    @patch("lava.helper.command.os.environ.get", return_value="vim")
-    def test_edit_file_4(self, mocked_env_get, mocked_has_command,
-                         mocked_subprocess):
-        mocked_subprocess.Popen = MagicMock()
-        mocked_subprocess.Popen.side_effect = Exception()
-        self.assertRaises(CommandError, BaseCommand.edit_file,
-                          self.temp_file.name)
-
-    def test_verify_file_extension_with_extension(self):
-        extension = ".test"
-        supported = [extension[1:]]
-        try:
-            temp_file = tempfile.NamedTemporaryFile(suffix=extension)
-            obtained = BaseCommand.verify_file_extension(
-                temp_file.name, extension[1:], supported)
-            self.assertEquals(temp_file.name, obtained)
-        finally:
-            os.unlink(temp_file.name)
-
-    def test_verify_file_extension_without_extension(self):
-        extension = "json"
-        supported = [extension]
-        expected = "/tmp/a_fake.json"
-        obtained = BaseCommand.verify_file_extension(
-            "/tmp/a_fake", extension, supported)
-        self.assertEquals(expected, obtained)
-
-    def test_verify_file_extension_with_unsupported_extension(self):
-        extension = "json"
-        supported = [extension]
-        expected = "/tmp/a_fake.json"
-        obtained = BaseCommand.verify_file_extension(
-            "/tmp/a_fake.extension", extension, supported)
-        self.assertEquals(expected, obtained)
-
-    def test_verify_and_create_url(self):
-        server = "www.example.org"
-        endpoint = "RPC"
-        expected = "https://www.example.org/RPC/"
-        obtained = BaseCommand.verify_and_create_url(server, endpoint)
-        self.assertEquals(expected, obtained)
-
-    def test_verify_and_create_url_with_scheme(self):
-        server = "http://www.example.org"
-        endpoint = "RPC/"
-        expected = "http://www.example.org/RPC/"
-        obtained = BaseCommand.verify_and_create_url(server, endpoint)
-        self.assertEquals(expected, obtained)
-
-    def test_verify_and_create_url_without_scheme_and_slashes(self):
-        server = "www.example.org"
-        endpoint = "/RPC/"
-        expected = "https://www.example.org/RPC/"
-        obtained = BaseCommand.verify_and_create_url(server, endpoint)
-        self.assertEquals(expected, obtained)
-
-    def test_verify_and_create_url_with_no_endpoint(self):
-        server = "http://www.example.org"
-        expected = "http://www.example.org"
-        obtained = BaseCommand.verify_and_create_url(server)
-        self.assertEquals(expected, obtained)
-
-    @patch("lava.helper.command.KeyringAuthBackend")
-    @patch("lava.helper.command.AuthenticatingServerProxy")
-    def test_authenticated_server(self, mocked_auth_proxy,
-                                  mocked_auth_keyring):
-        command = BaseCommand(self.parser, self.args)
-
-        command.config.__metaclass__._drop()
-        command.config = MagicMock()
-        command.config.get = MagicMock(side_effect=["www.example.org", "RPC"])
-
-        command.authenticated_server()
-
-        expected = "https://www.example.org/RPC/"
-
-        arg, _ = mocked_auth_proxy.call_args
-        self.assertEqual(arg[0], expected)
-=======
-        self.assertIn("--non-interactive", args)
->>>>>>> ea4e7bbf
+        self.assertIn("--non-interactive", args)