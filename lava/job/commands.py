# Copyright (C) 2013 Linaro Limited
#
# Author: Antonio Terceiro <antonio.terceiro@linaro.org>
#
# This file is part of lava-tool.
#
# lava-tool is free software: you can redistribute it and/or modify
# it under the terms of the GNU Lesser General Public License version 3
# as published by the Free Software Foundation
#
# lava-tool is distributed in the hope that it will be useful,
# but WITHOUT ANY WARRANTY; without even the implied warranty of
# MERCHANTABILITY or FITNESS FOR A PARTICULAR PURPOSE.  See the
# GNU General Public License for more details.
#
# You should have received a copy of the GNU Lesser General Public License
# along with lava-tool.  If not, see <http://www.gnu.org/licenses/>.

"""
LAVA job commands.
"""

import os

from lava.helper.command import BaseCommand
from lava.job import Job
from lava.job.templates import (
    BOOT_TEST_KEY,
    JOB_TYPES,
)
<<<<<<< HEAD
from lava.parameter import (
    SingleChoiceParameter,
)
from lava.tool.command import CommandGroup
from lava.tool.errors import CommandError
from lava_tool.utils import (
    has_command,
)
=======
from lava.tool.command import CommandGroup
>>>>>>> 4b5e26ec


class job(CommandGroup):
    """LAVA job file handling."""
    namespace = 'lava.job.commands'


class new(BaseCommand):
    """Creates a new job file."""

    @classmethod
    def register_arguments(cls, parser):
        super(new, cls).register_arguments(parser)
        parser.add_argument("FILE", help=("Job file to be created."))
        parser.add_argument("--type",
                            help="The type of job to create.",
                            choices=JOB_TYPES.keys(),
                            default=BOOT_TEST_KEY)

    def invoke(self, job_template=None):
        if not job_template:
            job_template = JOB_TYPES.get(self.args.type)

        full_path = os.path.abspath(self.args.FILE)

        job_instance = Job(job_template, full_path)
        job_instance.update(self.config)
        job_instance.write()


class submit(BaseCommand):

    """Submits the specified job file."""

    @classmethod
    def register_arguments(cls, parser):
        super(submit, cls).register_arguments(parser)
        parser.add_argument("FILE", help=("The job file to submit."))

    def invoke(self):
<<<<<<< HEAD
        try:
            jobfile = self.args.FILE
            jobdata = open(jobfile, 'rb').read()

            server = self.authenticated_server()

            job_id = server.scheduler.submit_job(jobdata)
            print >> sys.stdout, "Job submitted with job ID {0}".format(job_id)
        except xmlrpclib.Fault, exc:
            raise CommandError(str(exc))
=======
        super(submit, self).submit(self.args.FILE)
>>>>>>> 4b5e26ec


class run(BaseCommand):

    """Runs the specified job file on the local dispatcher."""

    @classmethod
    def register_arguments(cls, parser):
        super(run, cls).register_arguments(parser)
        parser.add_argument("FILE", help=("The job file to submit."))

    def invoke(self):
<<<<<<< HEAD
        if os.path.isfile(self.args.FILE):
            if has_command("lava-dispatch"):
                devices = get_devices()
                if devices:
                    if len(devices) > 1:
                        device_names = [device.hostname for device in devices]
                        device_param = SingleChoiceParameter("device",
                                                             device_names)
                        device = device_param.prompt("Device to use: ")
                    else:
                        device = devices[0].hostname
                    self.run(["lava-dispatch", "--target", device,
                              self.args.FILE])
            else:
                raise CommandError("Cannot find lava-dispatcher installation.")
        else:
            raise CommandError("The file '{0}' does not exists, or it is not "
                               "a file.".format(self.args.FILE))


class status(BaseCommand):

    """Retrieves the status of a job."""

    @classmethod
    def register_arguments(cls, parser):
        super(status, cls).register_arguments(parser)
        parser.add_argument("JOB_ID",
                            help=("Prints status information about the "
                                  "provided job id."),
                            nargs="?",
                            default="-1")

    def invoke(self):
        job_id = str(self.args.JOB_ID)

        try:
            server = self.authenticated_server()
            job_status = server.scheduler.job_status(job_id)

            status = job_status["job_status"].lower()
            bundle = job_status["bundle_sha1"]

            print >> sys.stdout, "\nJob id: {0}".format(job_id)
            print >> sys.stdout, "Status: {0}".format(status)
            print >> sys.stdout, "Bundle: {0}".format(bundle)
        except xmlrpclib.Fault, exc:
            raise CommandError(str(exc))
=======
        super(run, self).run(self.args.FILE)
>>>>>>> 4b5e26ec
<|MERGE_RESOLUTION|>--- conflicted
+++ resolved
@@ -28,18 +28,7 @@
     BOOT_TEST_KEY,
     JOB_TYPES,
 )
-<<<<<<< HEAD
-from lava.parameter import (
-    SingleChoiceParameter,
-)
 from lava.tool.command import CommandGroup
-from lava.tool.errors import CommandError
-from lava_tool.utils import (
-    has_command,
-)
-=======
-from lava.tool.command import CommandGroup
->>>>>>> 4b5e26ec
 
 
 class job(CommandGroup):
@@ -80,20 +69,7 @@
         parser.add_argument("FILE", help=("The job file to submit."))
 
     def invoke(self):
-<<<<<<< HEAD
-        try:
-            jobfile = self.args.FILE
-            jobdata = open(jobfile, 'rb').read()
-
-            server = self.authenticated_server()
-
-            job_id = server.scheduler.submit_job(jobdata)
-            print >> sys.stdout, "Job submitted with job ID {0}".format(job_id)
-        except xmlrpclib.Fault, exc:
-            raise CommandError(str(exc))
-=======
         super(submit, self).submit(self.args.FILE)
->>>>>>> 4b5e26ec
 
 
 class run(BaseCommand):
@@ -106,25 +82,7 @@
         parser.add_argument("FILE", help=("The job file to submit."))
 
     def invoke(self):
-<<<<<<< HEAD
-        if os.path.isfile(self.args.FILE):
-            if has_command("lava-dispatch"):
-                devices = get_devices()
-                if devices:
-                    if len(devices) > 1:
-                        device_names = [device.hostname for device in devices]
-                        device_param = SingleChoiceParameter("device",
-                                                             device_names)
-                        device = device_param.prompt("Device to use: ")
-                    else:
-                        device = devices[0].hostname
-                    self.run(["lava-dispatch", "--target", device,
-                              self.args.FILE])
-            else:
-                raise CommandError("Cannot find lava-dispatcher installation.")
-        else:
-            raise CommandError("The file '{0}' does not exists, or it is not "
-                               "a file.".format(self.args.FILE))
+        super(run, self).run(self.args.FILE)
 
 
 class status(BaseCommand):
@@ -141,20 +99,4 @@
                             default="-1")
 
     def invoke(self):
-        job_id = str(self.args.JOB_ID)
-
-        try:
-            server = self.authenticated_server()
-            job_status = server.scheduler.job_status(job_id)
-
-            status = job_status["job_status"].lower()
-            bundle = job_status["bundle_sha1"]
-
-            print >> sys.stdout, "\nJob id: {0}".format(job_id)
-            print >> sys.stdout, "Status: {0}".format(status)
-            print >> sys.stdout, "Bundle: {0}".format(bundle)
-        except xmlrpclib.Fault, exc:
-            raise CommandError(str(exc))
-=======
-        super(run, self).run(self.args.FILE)
->>>>>>> 4b5e26ec
+        super(status, self).status(self.args.JOB_ID)