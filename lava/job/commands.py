--- conflicted
+++ resolved
@@ -39,16 +39,11 @@
 )
 from lava.tool.command import CommandGroup
 from lava.tool.errors import CommandError
-<<<<<<< HEAD
-from lava_tool.utils import has_command
-=======
 from lava_tool.authtoken import AuthenticatingServerProxy, KeyringAuthBackend
 from lava_tool.utils import (
     has_command,
     verify_file_extension,
 )
->>>>>>> 414dc748
-
 
 # Name of the config value to store the job ids.
 JOBS_ID = "jobs_id"
@@ -86,14 +81,8 @@
 
         job_instance = Job(LAVA_TEST_SHELL)
         if tests_dir:
-<<<<<<< HEAD
-            testdef_tar_repo = get_key(job_instance.data,
-                                      TESTDEF_REPOS_TAR_REPO)
-=======
-            # TODO: find a better way to retrieve a key.
             testdef_tar_repo = get_key(job_instance.data,
                                        LAVA_TEST_SHELL_TAR_REPO_KEY)
->>>>>>> 414dc748
             testdef_tar_repo.set(tests_dir)
             testdef_tar_repo.asked = True
 
